from __future__ import print_function, division
import sys
import os
import torch
import numpy as np
import random
import csv
import pdb
from pathlib import Path

from torch.utils.data import Dataset, DataLoader
from torchvision import transforms, utils
from torch.utils.data.sampler import Sampler

# from pycocotools.coco import COCO

import skimage.io
import skimage.transform
import skimage.color
import skimage
import json
import cv2
from PIL import Image
import util
torch.multiprocessing.set_sharing_strategy('file_system')


class CSVDataset(Dataset):
    """CSV dataset."""

    def __init__(self, img_folder, train_file, class_list, verb_path, role_path, verb_info, is_training, inference=False, inference_verbs=None, transform=None, is_visualizing=False):
        """
        Args:
            train_file (string): CSV file with training annotations
            annotations (string): CSV file with class list
            test_file (string, optional): CSV file with testing annotations
        """
        self.img_folder = img_folder
        self.inference = inference
        self.inference_verbs = inference_verbs
        self.train_file = train_file
        self.class_list = class_list
        self.verb_path = verb_path
        self.role_path = role_path
        self.transform = transform
        self.is_visualizing = is_visualizing
        self.is_training = is_training

        self.color_change = transforms.Compose([
            transforms.ColorJitter(hue=.05, saturation=.05, brightness=0.05),
            transforms.RandomGrayscale(p=0.3)])

        with open(self.class_list, 'r') as file:
            self.classes, self.idx_to_class = self.load_classes(csv.reader(file, delimiter=','))

        if not self.inference:
            self.labels = {}
            for key, value in self.classes.items():
                self.labels[value] = key

            with open(self.train_file) as file:
                SWiG_json = json.load(file)
            self.image_data = self._read_annotations(SWiG_json, verb_info, self.classes)
            self.image_names = list(self.image_data.keys())
        else:
            self.image_names = []
            with open(train_file) as f:
                for line in f:
                    self.image_names.append(line.split('\n')[0])

        with open(self.verb_path, 'r') as f:
            self.verb_to_idx, self.idx_to_verb = self.load_verb(f)
        with open(self.role_path, 'r') as f:
            self.role_to_idx, self.idx_to_role = self.load_role(f)

        self.image_to_image_idx = {}
        i = 0
        for image_name in self.image_names:
            self.image_to_image_idx[image_name] = i
            i += 1

        # verb_role
        self.verb_role = {verb: value['order'] for verb, value in verb_info.items()}
        self.vidx_ridx = [[self.role_to_idx[role] for role in self.verb_role[verb]] for verb in self.idx_to_verb]

        # role adjacency matrix
        self.role_adj_matrix = np.ones((len(self.role_to_idx), len(self.role_to_idx))).astype(bool)
        for ridx in self.vidx_ridx:
            ridx = np.array(ridx)
            self.role_adj_matrix[ridx[:, None], ridx] = np.zeros(len(ridx)).astype(bool)

    def load_classes(self, csv_reader):
        result = {}
        idx_to_result = []
        for line, row in enumerate(csv_reader):
            line += 1
            class_name, class_id = row
            class_id = int(class_id)
            if class_name in result:
                raise ValueError('line {}: duplicate class name: \'{}\''.format(line, class_name))
            result[class_name] = class_id
            idx_to_result.append(class_name.split('_')[0])

        return result, idx_to_result

    def load_verb(self, file):
        verb_to_idx = {}
        idx_to_verb = []

        k = 0
        for line in file:
            verb = line.split('\n')[0]
            idx_to_verb.append(verb)
            verb_to_idx[verb] = k
            k += 1
        return verb_to_idx, idx_to_verb

    def load_role(self, file):
        role_to_idx = {}
        idx_to_role = []

        k = 0
        for line in file:
            role = line.split('\n')[0]
            idx_to_role.append(role)
            role_to_idx[role] = k
            k += 1
        return role_to_idx, idx_to_role

    def make_dummy_annot(self):
        annotations = np.zeros((0, 7))

        # parse annotations
        for idx in range(6):
            annotation = np.zeros((1, 7))  # allow for 3 annotations

            annotations = np.append(annotations, annotation, axis=0)

        return annotations

    def __len__(self):
        # return 16
        return len(self.image_names)

    def __getitem__(self, idx):

        img = self.load_image(idx)
        if self.inference:
            verb_idx = self.inference_verbs[self.image_names[idx]]
            annot = self.make_dummy_annot()
            sample = {'img': img, 'annot': annot, 'img_name': self.image_names[idx], 'verb_idx': verb_idx}
            if self.transform:
                sample = self.transform(sample)
            return sample

        annot = self.load_annotations(idx)
        verb = self.image_names[idx].split('/')[2]
        verb = verb.split('_')[0]

        verb_idx = self.verb_to_idx[verb]
        verb_role_idx = self.vidx_ridx[verb_idx]
        sample = {'img': img, 'annot': annot,
                  'img_name': self.image_names[idx], 'verb_idx': verb_idx, 'verb_role_idx': verb_role_idx}
        if self.transform:
            sample = self.transform(sample)
        return sample

    def load_image(self, image_index):

        im = Image.open(self.image_names[image_index])
        im = im.convert('RGB')

        if self.is_training:
            im = np.array(self.color_change(im))
        else:
            im = np.array(im)

        return im.astype(np.float32) / 255.0

    def load_annotations(self, image_index):
        # get ground truth annotations
        annotation_list = self.image_data[self.image_names[image_index]]
        annotations = np.zeros((0, 7))

        # some images appear to miss annotations (like image with id 257034)
        if len(annotation_list) == 0:
            return annotations

        # parse annotations
        for idx, a in enumerate(annotation_list):
            annotation = np.zeros((1, 7))  # allow for 3 annotations

            annotation[0, 0] = a['x1']
            annotation[0, 1] = a['y1']
            annotation[0, 2] = a['x2']
            annotation[0, 3] = a['y2']

            annotation[0, 4] = self.name_to_label(a['class1'])
            annotation[0, 5] = self.name_to_label(a['class2'])
            annotation[0, 6] = self.name_to_label(a['class3'])
            annotations = np.append(annotations, annotation, axis=0)

        return annotations

    def _read_annotations(self, json, verb_orders, classes):
        result = {}

        for image in json:
            total_anns = 0
            verb = json[image]['verb']
            order = verb_orders[verb]['order']
            img_file = f"{self.img_folder}/" + image
            result[img_file] = []
            for role in order:
                total_anns += 1
                [x1, y1, x2, y2] = json[image]['bb'][role]
                class1 = json[image]['frames'][0][role]
                class2 = json[image]['frames'][1][role]
                class3 = json[image]['frames'][2][role]
                if class1 == '':
                    class1 = 'blank'
                if class2 == '':
                    class2 = 'blank'
                if class3 == '':
                    class3 = 'blank'
                if class1 not in classes:
                    class1 = 'oov'
                if class2 not in classes:
                    class2 = 'oov'
                if class3 not in classes:
                    class3 = 'oov'
                result[img_file].append(
                    {'x1': x1, 'x2': x2, 'y1': y1, 'y2': y2, 'class1': class1, 'class2': class2, 'class3': class3})

            while total_anns < 6:
                total_anns += 1
                [x1, y1, x2, y2] = [-1, -1, -1, -1]
                class1 = 'Pad'
                class2 = 'Pad'
                class3 = 'Pad'
                result[img_file].append(
                    {'x1': x1, 'x2': x2, 'y1': y1, 'y2': y2, 'class1': class1, 'class2': class2, 'class3': class3})
        return result

    def name_to_label(self, name):
        return self.classes[name]

    def label_to_name(self, label):
        return self.labels[label]

    def num_classes(self):
        return 1

    def num_nouns(self):
        return max(self.classes.values()) + 1

    def image_aspect_ratio(self, image_index):
        image = Image.open(self.image_names[image_index])
        return float(image.width) / float(image.height)


def collater(data):
    imgs = [s['img'] for s in data]
    annots = [s['annot'] for s in data]

    img_names = [s['img_name'] for s in data]
    verb_indices = [s['verb_idx'] for s in data]
    verb_indices = torch.tensor(verb_indices)
    verb_role_indices = [s['verb_role_idx'] for s in data]
    verb_role_indices = [torch.tensor(vri) for vri in verb_role_indices]

    widths = [int(s.shape[0]) for s in imgs]
    heights = [int(s.shape[1]) for s in imgs]

<<<<<<< HEAD
    batch_size = len(imgs)
    max_width = 704
    max_height = 704

    padded_imgs = torch.zeros(batch_size, max_width, max_height, 3)

    for i in range(batch_size):
        img = imgs[i]
        padded_imgs[i, shift_0[i]:shift_0[i] + img.shape[0], shift_1[i]:shift_1[i] + img.shape[1], :] = img

=======
    chw_imgs = []
    for img in imgs:
        chw_imgs.append(torch.tensor(img).permute(2, 0, 1))
>>>>>>> d7387501
    max_num_annots = max(annot.shape[0] for annot in annots)

    if max_num_annots > 0:

        annot_padded = torch.ones((len(annots), max_num_annots, 7)) * -1

        if max_num_annots > 0:
            for idx, annot in enumerate(annots):
                # print(annot.shape)
                if annot.shape[0] > 0:
                    annot_padded[idx, :annot.shape[0], :] = annot
    else:
        annot_padded = torch.ones((len(annots), 1, 7)) * -1

    return (util.misc.nested_tensor_from_tensor_list(chw_imgs),
            [{'verbs': vi,
              'roles': vri,
              'boxes': util.box_ops.box_xyxy_to_cxcywh(annot[:, :4]) / torch.tensor([w, h, w, h], dtype=torch.float32),
              'labels': annot[:, -3:]}
             for vi, vri, annot, w, h in zip(verb_indices, verb_role_indices, annot_padded, widths, heights)])


class Resizer(object):
    """Convert ndarrays in sample to Tensors."""

    def __init__(self, is_for_training):
        self.is_for_training = is_for_training

    def __call__(self, sample, min_side=512, max_side=700):
        image, annots, image_name = sample['img'], sample['annot'], sample['img_name']

        rows_orig, cols_orig, cns_orig = image.shape
        smallest_side = min(rows_orig, cols_orig)

        # rescale the image so the smallest side is min_side
        scale = min_side / smallest_side

        # check if the largest side is now greater than max_side, which can happen
        # when images have a large aspect ratio
        largest_side = max(rows_orig, cols_orig)

        if largest_side * scale > max_side:
            scale = max_side / largest_side

        if self.is_for_training:
            scale_factor = random.choice([1, 0.75, 0.5])
            scale = scale * scale_factor

        # resize the image with the computed scale
        image = skimage.transform.resize(image, (int(round(rows_orig * scale)), int(round((cols_orig * scale)))))
        rows, cols, cns = image.shape

        new_image = np.zeros((rows, cols, cns)).astype(np.float32)
        new_image[:rows, :cols, :] = image.astype(np.float32)

        shift_1 = int((704 - cols) * .5)
        shift_0 = int((704 - rows) * .5)

        annots[:, :4][annots[:, :4] > 0] *= scale

        annots[:, 0][annots[:, 0] > 0] = annots[:, 0][annots[:, 0] > 0] + shift_1
        annots[:, 1][annots[:, 1] > 0] = annots[:, 1][annots[:, 1] > 0] + shift_0
        annots[:, 2][annots[:, 2] > 0] = annots[:, 2][annots[:, 2] > 0] + shift_1
        annots[:, 3][annots[:, 3] > 0] = annots[:, 3][annots[:, 3] > 0] + shift_0

        return {'img': torch.from_numpy(new_image), 'annot': torch.from_numpy(annots), 'scale': scale, 'img_name': image_name, 'verb_idx': sample['verb_idx'], 'verb_role_idx': sample['verb_role_idx'], 'shift_1': shift_1, 'shift_0': shift_0}


class Augmenter(object):
    """Convert ndarrays in sample to Tensors."""

    def __call__(self, sample, flip_x=0.5):

        image, annots, img_name = sample['img'], sample['annot'], sample['img_name']
        if np.random.rand() < flip_x:
            image = image[:, ::-1, :]

            rows, cols, channels = image.shape

            x1 = annots[:, 0].copy()
            x2 = annots[:, 2].copy()

            x_tmp = x1.copy()

            annots[:, 0][annots[:, 0] > 0] = cols - x2[annots[:, 0] > 0]
            annots[:, 2][annots[:, 2] > 0] = cols - x_tmp[annots[:, 2] > 0]

            sample = {'img': image, 'annot': annots, 'img_name': img_name,
                      'verb_idx': sample['verb_idx'], 'verb_role_idx': sample['verb_role_idx']}

        sample = {'img': image, 'annot': annots, 'img_name': img_name,
                  'verb_idx': sample['verb_idx'], 'verb_role_idx': sample['verb_role_idx']}

        return sample


class Normalizer(object):

    def __init__(self):
        self.mean = np.array([[[0.485, 0.456, 0.406]]])
        self.std = np.array([[[0.229, 0.224, 0.225]]])

    def __call__(self, sample):
        image, annots = sample['img'], sample['annot']

        return {'img': ((image.astype(np.float32) - self.mean) / self.std), 'annot': annots, 'img_name': sample['img_name'], 'verb_idx': sample['verb_idx'], 'verb_role_idx': sample['verb_role_idx']}


class UnNormalizer(object):
    def __init__(self, mean=None, std=None):
        if mean == None:
            self.mean = [0.485, 0.456, 0.406]
        else:
            self.mean = mean
        if std == None:
            self.std = [0.229, 0.224, 0.225]
            # self.std = [1, 1, 1]
        else:
            self.std = std

    def __call__(self, tensor):
        """
        Args:
            tensor (Tensor): Tensor image of size (C, H, W) to be normalized.
        Returns:
            Tensor: Normalized image.
        """
        for t, m, s in zip(tensor, self.mean, self.std):
            t.mul_(s).add_(m)
        return tensor


class AspectRatioBasedSampler(Sampler):

    def __init__(self, data_source, batch_size, drop_last):
        self.data_source = data_source
        self.batch_size = batch_size
        self.drop_last = drop_last
        self.groups = self.group_images()

    def __iter__(self):
        random.shuffle(self.groups)
        for group in self.groups:
            yield group

    def __len__(self):
        if self.drop_last:
            return len(self.data_source) // self.batch_size
        else:
            return (len(self.data_source) + self.batch_size - 1) // self.batch_size

    def group_images(self):
        # determine the order of the images
        order = list(range(len(self.data_source)))
        order.sort(key=lambda x: self.data_source.image_aspect_ratio(x))

        # divide into groups, one group = one batch
        return [[order[x % len(order)] for x in range(i, i + self.batch_size)] for i in
                range(0, len(order), self.batch_size)]


def build(image_set, args):
    root = Path(args.swig_path)
    img_folder = root / "images_512"

    PATHS = {
        "train": root / "SWiG_jsons" / "train.json",
        "val": root / "SWiG_jsons" / "dev.json",
        "test": root / "SWiG_jsons" / "test.json",
    }
    ann_file = PATHS[image_set]

    classes_file = Path(args.swig_path) / "SWiG_jsons" / "train_classes.csv"
    verb_path = Path(args.swig_path) / "SWiG_jsons" / "verb_indices.txt"
    role_path = Path(args.swig_path) / "SWiG_jsons" / "role_indices.txt"

    with open(f'{args.swig_path}/SWiG_jsons/imsitu_space.json') as f:
        all = json.load(f)
        verb_orders = all['verbs']

    is_training = image_set == 'train'

    TRANSFORMS = {
        "train": transforms.Compose([Normalizer(), Augmenter(), Resizer(True)]),
        "val": transforms.Compose([Normalizer(), Resizer(False)]),
        "test": transforms.Compose([Normalizer(), Resizer(False)]),
    }
    tfs = TRANSFORMS[image_set]

    dataset = CSVDataset(img_folder=str(img_folder),
                         train_file=ann_file,
                         class_list=classes_file,
                         verb_path=verb_path,
                         role_path=role_path,
                         verb_info=verb_orders,
                         is_training=is_training,
                         transform=tfs)

    # vidx ridx
    args.vidx_ridx = dataset.vidx_ridx
    # role adjancency matrix
    args.role_adj_mat = dataset.role_adj_matrix

    return dataset<|MERGE_RESOLUTION|>--- conflicted
+++ resolved
@@ -272,22 +272,9 @@
     widths = [int(s.shape[0]) for s in imgs]
     heights = [int(s.shape[1]) for s in imgs]
 
-<<<<<<< HEAD
-    batch_size = len(imgs)
-    max_width = 704
-    max_height = 704
-
-    padded_imgs = torch.zeros(batch_size, max_width, max_height, 3)
-
-    for i in range(batch_size):
-        img = imgs[i]
-        padded_imgs[i, shift_0[i]:shift_0[i] + img.shape[0], shift_1[i]:shift_1[i] + img.shape[1], :] = img
-
-=======
     chw_imgs = []
     for img in imgs:
         chw_imgs.append(torch.tensor(img).permute(2, 0, 1))
->>>>>>> d7387501
     max_num_annots = max(annot.shape[0] for annot in annots)
 
     if max_num_annots > 0:
