# Copyright (c) Facebook, Inc. and its affiliates. All Rights Reserved
import argparse
import datetime
import json
import random
import time
from pathlib import Path

import numpy as np
import torch
from torch.utils.data import DataLoader, DistributedSampler

import datasets
import util.misc as utils
from datasets import build_dataset, get_coco_api_from_dataset
from engine import evaluate, train_one_epoch, evaluate_swig
from models import build_model


def get_args_parser():
    parser = argparse.ArgumentParser('Set transformer detector', add_help=False)
    parser.add_argument('--lr', default=1e-4, type=float)
    parser.add_argument('--lr_backbone', default=1e-5, type=float)
    parser.add_argument('--batch_size', default=2, type=int)
    parser.add_argument('--weight_decay', default=1e-4, type=float)
    parser.add_argument('--epochs', default=300, type=int)
    parser.add_argument('--lr_drop', default=200, type=int)
    parser.add_argument('--clip_max_norm', default=0.1, type=float,
                        help='gradient clipping max norm')

    # Model parameters
    parser.add_argument('--frozen_weights', type=str, default=None,
                        help="Path to the pretrained model. If set, only the mask head will be trained")
    # * Backbone
    parser.add_argument('--backbone', default='resnet50', type=str,
                        help="Name of the convolutional backbone to use")
    parser.add_argument('--dilation', action='store_true',
                        help="If true, we replace stride with dilation in the last convolutional block (DC5)")
    parser.add_argument('--position_embedding', default='sine', type=str, choices=('sine', 'learned'),
                        help="Type of positional embedding to use on top of the image features")

    # * Transformer
    parser.add_argument('--enc_layers', default=1, type=int,
                        help="Number of encoding layers in the transformer")
    parser.add_argument('--dec_layers', default=1, type=int,
                        help="Number of decoding layers in the transformer")
    parser.add_argument('--dim_feedforward', default=2048, type=int,
                        help="Intermediate size of the feedforward layers in the transformer blocks")
    parser.add_argument('--hidden_dim', default=256, type=int,
                        help="Size of the embeddings (dimension of the transformer)")
    parser.add_argument('--dropout', default=0.1, type=float,
                        help="Dropout applied in the transformer")
    parser.add_argument('--nheads', default=8, type=int,
                        help="Number of attention heads inside the transformer's attentions")
<<<<<<< HEAD
    parser.add_argument('--num_verbs', default=1, type=int,
                        help="Number of verb slots")
    parser.add_argument('--num_roles', default=190, type=int,
                        help="Number of role slots")
=======
    parser.add_argument('--num_queries', default=100, type=int,
                        help="Number of query slots")
>>>>>>> 956e6bb7
    parser.add_argument('--pre_norm', action='store_true')

    # * Segmentation
    parser.add_argument('--masks', action='store_true',
                        help="Train segmentation head if the flag is provided")

    # Loss
    parser.add_argument('--no_aux_loss', dest='aux_loss', action='store_false',
                        help="Disables auxiliary decoding losses (loss at each layer)")
    # * Matcher
    parser.add_argument('--set_cost_class', default=1, type=float,
                        help="Class coefficient in the matching cost")
    parser.add_argument('--set_cost_bbox', default=5, type=float,
                        help="L1 box coefficient in the matching cost")
    parser.add_argument('--set_cost_giou', default=2, type=float,
                        help="giou box coefficient in the matching cost")
    # * Loss coefficients
    parser.add_argument('--mask_loss_coef', default=1, type=float)
    parser.add_argument('--dice_loss_coef', default=1, type=float)
    parser.add_argument('--bbox_loss_coef', default=5, type=float)
    parser.add_argument('--giou_loss_coef', default=2, type=float)
    parser.add_argument('--eos_coef', default=0.1, type=float,
                        help="Relative classification weight of the no-object class")
    parser.add_argument('--loss_ratio', default = 1, type=float,
                        help="Relative loss ratio between noun-loss and verb-loss")

    # dataset parameters
    parser.add_argument('--dataset_file', default='imsitu')
    parser.add_argument('--coco_path', type=str)
    parser.add_argument('--coco_panoptic_path', type=str)
    parser.add_argument('--imsitu_path', type=str, default="imSitu")
    parser.add_argument('--swig_path', type=str, default="SWiG")
    parser.add_argument('--remove_difficult', action='store_true')

    parser.add_argument('--output_dir', default='',
                        help='path where to save, empty for no saving')
    parser.add_argument('--device', default='cuda',
                        help='device to use for training / testing')
    parser.add_argument('--seed', default=42, type=int)
    parser.add_argument('--resume', default='', help='resume from checkpoint')
    parser.add_argument('--start_epoch', default=0, type=int, metavar='N',
                        help='start epoch')
    parser.add_argument('--eval', action='store_true')
    parser.add_argument('--num_workers', default=0, type=int)

    # distributed training parameters
    parser.add_argument('--world_size', default=1, type=int,
                        help='number of distributed processes')
    parser.add_argument('--dist_url', default='env://', help='url used to set up distributed training')
    return parser


def main(args):
    utils.init_distributed_mode(args)
    print("git:\n  {}\n".format(utils.get_sha()))

    if args.frozen_weights is not None:
        assert args.masks, "Frozen training is meant for segmentation only"
    print(args)

    device = torch.device(args.device)

    # fix the seed for reproducibility
    seed = args.seed + utils.get_rank()
    torch.manual_seed(seed)
    np.random.seed(seed)
    random.seed(seed)

    dataset_train = build_dataset(image_set='train', args=args)
    dataset_val = build_dataset(image_set='val', args=args)
    if args.dataset_file == "swig" or args.dataset_file == "imsitu":
        args.num_classes = dataset_train.num_nouns()
    model, criterion, postprocessors = build_model(args)
    model.to(device)

    model_without_ddp = model
    if args.distributed:
        model = torch.nn.parallel.DistributedDataParallel(model, device_ids=[args.gpu])
        model_without_ddp = model.module
    n_parameters = sum(p.numel() for p in model.parameters() if p.requires_grad)
    print('number of params:', n_parameters)

    param_dicts = [
        {"params": [p for n, p in model_without_ddp.named_parameters() if "backbone" not in n and p.requires_grad]},
        {
            "params": [p for n, p in model_without_ddp.named_parameters() if "backbone" in n and p.requires_grad],
            "lr": args.lr_backbone,
        },
    ]
    optimizer = torch.optim.AdamW(param_dicts, lr=args.lr,
                                  weight_decay=args.weight_decay)
    lr_scheduler = torch.optim.lr_scheduler.StepLR(optimizer, args.lr_drop)

    if args.distributed:
        sampler_train = DistributedSampler(dataset_train)
        sampler_val = DistributedSampler(dataset_val, shuffle=False)
    else:
        sampler_train = torch.utils.data.RandomSampler(dataset_train)
        sampler_val = torch.utils.data.SequentialSampler(dataset_val)

    if (args.dataset_file == "coco") or (args.dataset_file == "coco_panoptic"):
        batch_sampler_train = torch.utils.data.BatchSampler(
            sampler_train, args.batch_size, drop_last=True)

        data_loader_train = DataLoader(dataset_train, batch_sampler=batch_sampler_train,
                                       collate_fn=utils.collate_fn, num_workers=args.num_workers)
        data_loader_val = DataLoader(dataset_val, args.batch_size, sampler=sampler_val,
                                     drop_last=False, collate_fn=utils.collate_fn, num_workers=args.num_workers)
    elif args.dataset_file == "swig":
        from datasets.swig import AspectRatioBasedSampler, collater
        # time too long
        # batch_sampler_train = AspectRatioBasedSampler(dataset_train, batch_size=args.batch_size, drop_last=True)
        # data_loader_train = DataLoader(dataset_train, num_workers=args.num_workers, collate_fn=collater, batch_sampler=batch_sampler_train)
        # batch_sampler_val = AspectRatioBasedSampler(dataset_val, batch_size=args.batch_size, drop_last=True)  # TODO check drop_last
        # data_loader_val = DataLoader(dataset_val, num_workers=args.num_workers, drop_last=False, collate_fn=collater, batch_sampler=batch_sampler_val)
        batch_sampler_train = torch.utils.data.BatchSampler(sampler_train, args.batch_size, drop_last=True)
        data_loader_train = DataLoader(dataset_train, num_workers=args.num_workers,
                                       collate_fn=collater, batch_sampler=batch_sampler_train)
        data_loader_val = DataLoader(dataset_val, num_workers=args.num_workers,
                                     drop_last=False, collate_fn=collater, sampler=sampler_val)
    elif args.dataset_file == "imsitu":
        from datasets.imsitu import collater
        batch_sampler_train = torch.utils.data.BatchSampler(sampler_train, args.batch_size, drop_last=True)
        data_loader_train = DataLoader(dataset_train, num_workers=args.num_workers,
                                       collate_fn=collater, batch_sampler=batch_sampler_train)
        data_loader_val = DataLoader(dataset_val, num_workers=args.num_workers,
                                     drop_last=False, collate_fn=collater, sampler=sampler_val)

    if args.dataset_file == "coco_panoptic":
        # We also evaluate AP during panoptic training, on original coco DS
        coco_val = datasets.coco.build("val", args)
        base_ds = get_coco_api_from_dataset(coco_val)
    elif args.dataset_file == 'coco':
        base_ds = get_coco_api_from_dataset(dataset_val)

    if args.frozen_weights is not None:
        checkpoint = torch.load(args.frozen_weights, map_location='cpu')
        model_without_ddp.detr.load_state_dict(checkpoint['model'])

    output_dir = Path(args.output_dir)
    if args.resume:
        if args.resume.startswith('https'):
            checkpoint = torch.hub.load_state_dict_from_url(
                args.resume, map_location='cpu', check_hash=True)
        else:
            checkpoint = torch.load(args.resume, map_location='cpu')
        model_without_ddp.load_state_dict(checkpoint['model'])
        if not args.eval and 'optimizer' in checkpoint and 'lr_scheduler' in checkpoint and 'epoch' in checkpoint:
            optimizer.load_state_dict(checkpoint['optimizer'])
            lr_scheduler.load_state_dict(checkpoint['lr_scheduler'])
            args.start_epoch = checkpoint['epoch'] + 1

    if args.eval:
        if (args.dataset_file == "coco") or (args.dataset_file == "coco_panoptic"):
            test_stats, evaluator = evaluate(model, criterion, postprocessors,
                                             data_loader_val, base_ds, device, args.output_dir)
        elif args.dataset_file == "swig" or args.dataset_file == "imsitu":
            test_stats = evaluate_swig(model, criterion, postprocessors,
                                       data_loader_val, device, args.output_dir)
        if args.output_dir:
            if (args.dataset_file == "coco") or (args.dataset_file == "coco_panoptic"):
                utils.save_on_master(evaluator.coco_eval["bbox"].eval, output_dir / "eval.pth")
        return

    min_test_loss = np.inf
    max_test_acc_noun = -np.inf
    print("Start training")
    start_time = time.time()
    for epoch in range(args.start_epoch, args.epochs):
        if args.distributed:
            sampler_train.set_epoch(epoch)
        train_stats = train_one_epoch(
            model, criterion, data_loader_train, optimizer, device, epoch,
            args.clip_max_norm)
        lr_scheduler.step()

        if (args.dataset_file == "coco") or (args.dataset_file == "coco_panoptic"):
            test_stats, evaluator = evaluate(model, criterion, postprocessors,
                                             data_loader_val, base_ds, device, args.output_dir)
        elif args.dataset_file == "swig" or args.dataset_file == "imsitu":
            test_stats = evaluate_swig(model, criterion, postprocessors,
                                       data_loader_val, device, args.output_dir)

        log_stats = {**{f'train_{k}': v for k, v in train_stats.items()},
                     **{f'test_{k}': v for k, v in test_stats.items()},
                     'epoch': epoch,
                     'n_parameters': n_parameters}

        if args.output_dir:
            checkpoint_paths = [output_dir / 'checkpoint.pth']
            # extra checkpoint for every new min loss or new max acc
            if log_stats['test_loss'] < min_test_loss or log_stats['test_noun_acc_unscaled'] > max_test_acc_noun:
                min_test_loss = log_stats['test_loss'] if log_stats['test_loss'] < min_test_loss else min_test_loss
                max_test_acc_noun = log_stats['test_loss'] if log_stats['test_noun_acc_unscaled'] > max_test_acc_noun else max_test_acc_noun
                checkpoint_paths.append(output_dir / f'checkpoint{epoch:04}.pth')
            for checkpoint_path in checkpoint_paths:
                utils.save_on_master({
                    'model': model_without_ddp.state_dict(),
                    'optimizer': optimizer.state_dict(),
                    'lr_scheduler': lr_scheduler.state_dict(),
                    'epoch': epoch,
                    'args': args,
                }, checkpoint_path)

        if args.output_dir and utils.is_main_process():
            with (output_dir / "log.txt").open("a") as f:
                f.write(json.dumps(log_stats) + "\n")

            # for evaluation logs
            # if evaluator is not None:
            #     (output_dir / 'eval').mkdir(exist_ok=True)
            #     if (args.dataset_file == "coco") or (args.dataset_file == "coco_panoptic"):
            #         if "bbox" in evaluator.coco_eval:
            #             filenames = ['latest.pth']
            #         if epoch % 50 == 0:
            #             filenames.append(f'{epoch:03}.pth')
            #         for name in filenames:
            #                 torch.save(evaluator.coco_eval["bbox"].eval,
            #                         output_dir / "eval" / name)

    total_time = time.time() - start_time
    total_time_str = str(datetime.timedelta(seconds=int(total_time)))
    print('Training time {}'.format(total_time_str))


if __name__ == '__main__':
    parser = argparse.ArgumentParser('DETR training and evaluation script', parents=[get_args_parser()])
    args = parser.parse_args()
    if args.output_dir:
        Path(args.output_dir).mkdir(parents=True, exist_ok=True)
    main(args)<|MERGE_RESOLUTION|>--- conflicted
+++ resolved
@@ -52,15 +52,10 @@
                         help="Dropout applied in the transformer")
     parser.add_argument('--nheads', default=8, type=int,
                         help="Number of attention heads inside the transformer's attentions")
-<<<<<<< HEAD
     parser.add_argument('--num_verbs', default=1, type=int,
                         help="Number of verb slots")
     parser.add_argument('--num_roles', default=190, type=int,
                         help="Number of role slots")
-=======
-    parser.add_argument('--num_queries', default=100, type=int,
-                        help="Number of query slots")
->>>>>>> 956e6bb7
     parser.add_argument('--pre_norm', action='store_true')
 
     # * Segmentation
