--- conflicted
+++ resolved
@@ -53,15 +53,12 @@
                         help="Dropout applied in the transformer")
     parser.add_argument('--nheads', default=8, type=int,
                         help="Number of attention heads inside the transformer's attentions")
-<<<<<<< HEAD
-    parser.add_argument('--num_verb_queries', type=int,
+    parser.add_argument('--num_verb_queries', type=int, choices=[1],
                         help="Number of verb query slots")
-    parser.add_argument('--num_role_queries', type=int,
+    parser.add_argument('--num_role_queries', type=int, choices=[190],
                         help="Number of role query slots")
-=======
-    parser.add_argument('--num_queries', default=100, type=int,
-                        help="Number of query slots")
->>>>>>> 1df61a89
+    parser.add_argument('--use_role_adj_attn_mask', action='store_true',
+                        help="Use role adjacency matrix as decoder attention mask")
     parser.add_argument('--pre_norm', action='store_true')
 
     # * Segmentation
