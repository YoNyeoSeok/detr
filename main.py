--- conflicted
+++ resolved
@@ -40,9 +40,9 @@
                         help="Type of positional embedding to use on top of the image features")
 
     # * Transformer
-    parser.add_argument('--enc_layers', default=1, type=int,
+    parser.add_argument('--enc_layers', default=6, type=int,
                         help="Number of encoding layers in the transformer")
-    parser.add_argument('--dec_layers', default=1, type=int,
+    parser.add_argument('--dec_layers', default=6, type=int,
                         help="Number of decoding layers in the transformer")
     parser.add_argument('--dim_feedforward', default=2048, type=int,
                         help="Intermediate size of the feedforward layers in the transformer blocks")
@@ -52,19 +52,12 @@
                         help="Dropout applied in the transformer")
     parser.add_argument('--nheads', default=8, type=int,
                         help="Number of attention heads inside the transformer's attentions")
-<<<<<<< HEAD
-    parser.add_argument('--num_verbs', default=1, type=int,
-                        help="Number of verb slots")
-    parser.add_argument('--num_roles', default=190, type=int,
-                        help="Number of role slots")
-=======
     parser.add_argument('--num_verb_embed', type=int, choices=[504, 1, 0],
                         help="Number of verb embed to cat role query slots")
     parser.add_argument('--num_role_queries', type=int, choices=[190],
                         help="Number of role query slots")
     parser.add_argument('--gt_role_queries', action="store_true",
                         help="Select gt role queries")
->>>>>>> 7ac6c697
     parser.add_argument('--pre_norm', action='store_true')
 
     # * Segmentation
