# Copyright (c) Facebook, Inc. and its affiliates. All Rights Reserved
import argparse
import datetime
import json
import random
import time
from pathlib import Path

import numpy as np
import torch
from torch.utils.data import DataLoader, DistributedSampler

import datasets
import util.misc as utils
from datasets import build_dataset, get_coco_api_from_dataset
from engine import evaluate, train_one_epoch, evaluate_swig
from models import build_model


def get_args_parser():
    parser = argparse.ArgumentParser('Set transformer detector', add_help=False)
    parser.add_argument('--lr', default=1e-4, type=float)
    parser.add_argument('--lr_backbone', default=1e-5, type=float)
    parser.add_argument('--batch_size', default=2, type=int)
    parser.add_argument('--weight_decay', default=1e-4, type=float)
    parser.add_argument('--epochs', default=300, type=int)
    parser.add_argument('--lr_drop', default=200, type=int)
    parser.add_argument('--clip_max_norm', default=0.1, type=float,
                        help='gradient clipping max norm')

    # Model parameters
    parser.add_argument('--frozen_weights', type=str, default=None,
                        help="Path to the pretrained model. If set, only the mask head will be trained")
    # * Backbone
    parser.add_argument('--backbone', default='resnet50', type=str,
                        help="Name of the convolutional backbone to use")
    parser.add_argument('--dilation', action='store_true',
                        help="If true, we replace stride with dilation in the last convolutional block (DC5)")
    parser.add_argument('--position_embedding', default='sine', type=str, choices=('sine', 'learned'),
                        help="Type of positional embedding to use on top of the image features")

    # * Transformer
    parser.add_argument('--enc_layers', default=6, type=int,
                        help="Number of encoding layers in the transformer")
    parser.add_argument('--dec_layers', default=6, type=int,
                        help="Number of decoding layers in the transformer")
    parser.add_argument('--dim_feedforward', default=2048, type=int,
                        help="Intermediate size of the feedforward layers in the transformer blocks")
    parser.add_argument('--hidden_dim', default=256, type=int,
                        help="Size of the embeddings (dimension of the transformer)")
    parser.add_argument('--dropout', default=0.1, type=float,
                        help="Dropout applied in the transformer")
    parser.add_argument('--nheads', default=8, type=int,
                        help="Number of attention heads inside the transformer's attentions")
    parser.add_argument('--num_verb_embed', type=int, choices=[504, 1, 0],
                        help="Number of verb embed to cat role query slots")
    parser.add_argument('--num_role_queries', type=int, choices=[190],
                        help="Number of role query slots")
    parser.add_argument('--gt_role_queries', action="store_true",
                        help="Select gt role queries")
<<<<<<< HEAD
    parser.add_argument('--use_role_adj_attn_mask', action="store_true",
                        help="Use role adjacency matrix as attention mask")
    parser.add_argument('--use_verb_decoder', action="store_true")
=======
>>>>>>> bb419a7f
    parser.add_argument('--pre_norm', action='store_true')

    # * Segmentation
    parser.add_argument('--masks', action='store_true',
                        help="Train segmentation head if the flag is provided")

    # Loss
    parser.add_argument('--no_aux_loss', dest='aux_loss', action='store_false',
                        help="Disables auxiliary decoding losses (loss at each layer)")
    # * Matcher
    parser.add_argument('--set_cost_class', default=1, type=float,
                        help="Class coefficient in the matching cost")
    parser.add_argument('--set_cost_bbox', default=5, type=float,
                        help="L1 box coefficient in the matching cost")
    parser.add_argument('--set_cost_giou', default=2, type=float,
                        help="giou box coefficient in the matching cost")
    # * Loss coefficients
    parser.add_argument('--mask_loss_coef', default=1, type=float)
    parser.add_argument('--dice_loss_coef', default=1, type=float)
    parser.add_argument('--bbox_loss_coef', default=5, type=float)
    parser.add_argument('--giou_loss_coef', default=2, type=float)
    parser.add_argument('--eos_coef', default=0.1, type=float,
                        help="Relative classification weight of the no-object class")
    parser.add_argument('--loss_ratio', default = 1, type=float,
                        help="Relative loss ratio between noun-loss and verb-loss")

    # dataset parameters
    parser.add_argument('--dataset_file', default='imsitu')
    parser.add_argument('--coco_path', type=str)
    parser.add_argument('--coco_panoptic_path', type=str)
    parser.add_argument('--imsitu_path', type=str, default="imSitu")
    parser.add_argument('--swig_path', type=str, default="SWiG")
    parser.add_argument('--remove_difficult', action='store_true')

    parser.add_argument('--output_dir', default='',
                        help='path where to save, empty for no saving')
    parser.add_argument('--device', default='cuda',
                        help='device to use for training / testing')
    parser.add_argument('--seed', default=42, type=int)
    parser.add_argument('--resume', default='', help='resume from checkpoint')
    parser.add_argument('--start_epoch', default=0, type=int, metavar='N',
                        help='start epoch')
    parser.add_argument('--eval', action='store_true')
    parser.add_argument('--num_workers', default=0, type=int)

    # distributed training parameters
    parser.add_argument('--world_size', default=1, type=int,
                        help='number of distributed processes')
    parser.add_argument('--dist_url', default='env://', help='url used to set up distributed training')
    return parser


def main(args):
    utils.init_distributed_mode(args)
    print("git:\n  {}\n".format(utils.get_sha()))

    if args.frozen_weights is not None:
        assert args.masks, "Frozen training is meant for segmentation only"
    print(args)

    device = torch.device(args.device)

    # fix the seed for reproducibility
    seed = args.seed + utils.get_rank()
    torch.manual_seed(seed)
    np.random.seed(seed)
    random.seed(seed)

    dataset_train = build_dataset(image_set='train', args=args)
    dataset_val = build_dataset(image_set='val', args=args)
    if args.dataset_file == "swig" or args.dataset_file == "imsitu":
        args.num_classes = dataset_train.num_nouns()
    model, criterion, postprocessors = build_model(args)
    model.to(device)

    model_without_ddp = model
    if args.distributed:
        model = torch.nn.parallel.DistributedDataParallel(model, device_ids=[args.gpu], find_unused_parameters=True)
        model_without_ddp = model.module
    n_parameters = sum(p.numel() for p in model.parameters() if p.requires_grad)
    print('number of params:', n_parameters)

    param_dicts = [
        {"params": [p for n, p in model_without_ddp.named_parameters() if "backbone" not in n and p.requires_grad]},
        {
            "params": [p for n, p in model_without_ddp.named_parameters() if "backbone" in n and p.requires_grad],
            "lr": args.lr_backbone,
        },
    ]
    optimizer = torch.optim.AdamW(param_dicts, lr=args.lr,
                                  weight_decay=args.weight_decay)
    lr_scheduler = torch.optim.lr_scheduler.StepLR(optimizer, args.lr_drop)

    if args.distributed:
        sampler_train = DistributedSampler(dataset_train)
        sampler_val = DistributedSampler(dataset_val, shuffle=False)
    else:
        sampler_train = torch.utils.data.RandomSampler(dataset_train)
        sampler_val = torch.utils.data.SequentialSampler(dataset_val)

    if (args.dataset_file == "coco") or (args.dataset_file == "coco_panoptic"):
        batch_sampler_train = torch.utils.data.BatchSampler(
            sampler_train, args.batch_size, drop_last=True)

        data_loader_train = DataLoader(dataset_train, batch_sampler=batch_sampler_train,
                                       collate_fn=utils.collate_fn, num_workers=args.num_workers)
        data_loader_val = DataLoader(dataset_val, args.batch_size, sampler=sampler_val,
                                     drop_last=False, collate_fn=utils.collate_fn, num_workers=args.num_workers)
    elif args.dataset_file == "swig":
        from datasets.swig import AspectRatioBasedSampler, collater
        # time too long
        # batch_sampler_train = AspectRatioBasedSampler(dataset_train, batch_size=args.batch_size, drop_last=True)
        # data_loader_train = DataLoader(dataset_train, num_workers=args.num_workers, collate_fn=collater, batch_sampler=batch_sampler_train)
        # batch_sampler_val = AspectRatioBasedSampler(dataset_val, batch_size=args.batch_size, drop_last=True)  # TODO check drop_last
        # data_loader_val = DataLoader(dataset_val, num_workers=args.num_workers, drop_last=False, collate_fn=collater, batch_sampler=batch_sampler_val)
        batch_sampler_train = torch.utils.data.BatchSampler(sampler_train, args.batch_size, drop_last=True)
        data_loader_train = DataLoader(dataset_train, num_workers=args.num_workers,
                                       collate_fn=collater, batch_sampler=batch_sampler_train)
        data_loader_val = DataLoader(dataset_val, num_workers=args.num_workers,
                                     drop_last=False, collate_fn=collater, sampler=sampler_val)
    elif args.dataset_file == "imsitu":
        from datasets.imsitu import collater
        batch_sampler_train = torch.utils.data.BatchSampler(sampler_train, args.batch_size, drop_last=True)
        data_loader_train = DataLoader(dataset_train, num_workers=args.num_workers,
                                       collate_fn=collater, batch_sampler=batch_sampler_train)
        data_loader_val = DataLoader(dataset_val, num_workers=args.num_workers,
                                     drop_last=False, collate_fn=collater, sampler=sampler_val)

    if args.dataset_file == "coco_panoptic":
        # We also evaluate AP during panoptic training, on original coco DS
        coco_val = datasets.coco.build("val", args)
        base_ds = get_coco_api_from_dataset(coco_val)
    elif args.dataset_file == 'coco':
        base_ds = get_coco_api_from_dataset(dataset_val)

    if args.frozen_weights is not None:
        checkpoint = torch.load(args.frozen_weights, map_location='cpu')
        model_without_ddp.detr.load_state_dict(checkpoint['model'])

    output_dir = Path(args.output_dir)
    if args.resume:
        if args.resume.startswith('https'):
            checkpoint = torch.hub.load_state_dict_from_url(
                args.resume, map_location='cpu', check_hash=True)
        else:
            checkpoint = torch.load(args.resume, map_location='cpu')
        model_without_ddp.load_state_dict(checkpoint['model'])
        if not args.eval and 'optimizer' in checkpoint and 'lr_scheduler' in checkpoint and 'epoch' in checkpoint:
            optimizer.load_state_dict(checkpoint['optimizer'])
            lr_scheduler.load_state_dict(checkpoint['lr_scheduler'])
            args.start_epoch = checkpoint['epoch'] + 1

    if args.eval:
        if (args.dataset_file == "coco") or (args.dataset_file == "coco_panoptic"):
            test_stats, evaluator = evaluate(model, criterion, postprocessors,
                                             data_loader_val, base_ds, device, args.output_dir)
        elif args.dataset_file == "swig" or args.dataset_file == "imsitu":
            test_stats = evaluate_swig(model, criterion, postprocessors,
                                       data_loader_val, device, args.output_dir)
        if args.output_dir:
            if (args.dataset_file == "coco") or (args.dataset_file == "coco_panoptic"):
                utils.save_on_master(evaluator.coco_eval["bbox"].eval, output_dir / "eval.pth")
        return

    min_test_loss = np.inf
    max_test_acc_noun = -np.inf
    max_test_acc_verb = -np.inf
    print("Start training")
    start_time = time.time()
    for epoch in range(args.start_epoch, args.epochs):
        if args.distributed:
            sampler_train.set_epoch(epoch)
        train_stats = train_one_epoch(
            model, criterion, data_loader_train, optimizer, device, epoch,
            args.clip_max_norm)
        lr_scheduler.step()

        if (args.dataset_file == "coco") or (args.dataset_file == "coco_panoptic"):
            test_stats, evaluator = evaluate(model, criterion, postprocessors,
                                             data_loader_val, base_ds, device, args.output_dir)
        elif args.dataset_file == "swig" or args.dataset_file == "imsitu":
            test_stats = evaluate_swig(model, criterion, postprocessors,
                                       data_loader_val, device, args.output_dir)

        log_stats = {**{f'train_{k}': v for k, v in train_stats.items()},
                     **{f'test_{k}': v for k, v in test_stats.items()},
                     'epoch': epoch,
                     'n_parameters': n_parameters}

        if args.output_dir:
            checkpoint_paths = [output_dir / 'checkpoint.pth']
            # extra checkpoint for every new min loss or new max acc
            if log_stats['test_loss'] < min_test_loss or log_stats['test_noun_acc_unscaled'] > max_test_acc_noun or log_stats['test_verb_acc_unscaled'] > max_test_acc_verb:
                min_test_loss = log_stats['test_loss'] if log_stats['test_loss'] < min_test_loss else min_test_loss
                max_test_acc_noun = log_stats['test_noun_acc_unscaled'] if log_stats['test_noun_acc_unscaled'] > max_test_acc_noun else max_test_acc_noun
                max_test_acc_verb = log_stats['test_verb_acc_unscaled'] if log_stats['test_verb_acc_unscaled'] > max_test_acc_verb else max_test_acc_verb
                checkpoint_paths.append(output_dir / f'checkpoint{epoch:04}.pth')
            for checkpoint_path in checkpoint_paths:
                utils.save_on_master({
                    'model': model_without_ddp.state_dict(),
                    'optimizer': optimizer.state_dict(),
                    'lr_scheduler': lr_scheduler.state_dict(),
                    'epoch': epoch,
                    'args': args,
                }, checkpoint_path)

        if args.output_dir and utils.is_main_process():
            with (output_dir / "log.txt").open("a") as f:
                f.write(json.dumps(log_stats) + "\n")

            # for evaluation logs
            # if evaluator is not None:
            #     (output_dir / 'eval').mkdir(exist_ok=True)
            #     if (args.dataset_file == "coco") or (args.dataset_file == "coco_panoptic"):
            #         if "bbox" in evaluator.coco_eval:
            #             filenames = ['latest.pth']
            #         if epoch % 50 == 0:
            #             filenames.append(f'{epoch:03}.pth')
            #         for name in filenames:
            #                 torch.save(evaluator.coco_eval["bbox"].eval,
            #                         output_dir / "eval" / name)

    total_time = time.time() - start_time
    total_time_str = str(datetime.timedelta(seconds=int(total_time)))
    print('Training time {}'.format(total_time_str))


if __name__ == '__main__':
    parser = argparse.ArgumentParser('DETR training and evaluation script', parents=[get_args_parser()])
    args = parser.parse_args()
    if args.output_dir:
        Path(args.output_dir).mkdir(parents=True, exist_ok=True)
    main(args)<|MERGE_RESOLUTION|>--- conflicted
+++ resolved
@@ -58,12 +58,10 @@
                         help="Number of role query slots")
     parser.add_argument('--gt_role_queries', action="store_true",
                         help="Select gt role queries")
-<<<<<<< HEAD
     parser.add_argument('--use_role_adj_attn_mask', action="store_true",
                         help="Use role adjacency matrix as attention mask")
     parser.add_argument('--use_verb_decoder', action="store_true")
-=======
->>>>>>> bb419a7f
+    parser.add_argument('--use_verb_fcn', action="store_true")
     parser.add_argument('--pre_norm', action='store_true')
 
     # * Segmentation
