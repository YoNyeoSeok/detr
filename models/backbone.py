# Copyright (c) Facebook, Inc. and its affiliates. All Rights Reserved
"""
Backbone modules.
"""
from collections import OrderedDict

import torch
import torch.nn.functional as F
import torchvision
from torch import nn
from torchvision.models._utils import IntermediateLayerGetter
from typing import Dict, List

from util.misc import NestedTensor, is_main_process

from .position_encoding import build_position_encoding


class FrozenBatchNorm2d(torch.nn.Module):
    """
    BatchNorm2d where the batch statistics and the affine parameters are fixed.
    Copy-paste from torchvision.misc.ops with added eps before rqsrt,
    without which any other models than torchvision.models.resnet[18,34,50,101]
    produce nans.
    """

    def __init__(self, n):
        super(FrozenBatchNorm2d, self).__init__()
        self.register_buffer("weight", torch.ones(n))
        self.register_buffer("bias", torch.zeros(n))
        self.register_buffer("running_mean", torch.zeros(n))
        self.register_buffer("running_var", torch.ones(n))

    def _load_from_state_dict(self, state_dict, prefix, local_metadata, strict,
                              missing_keys, unexpected_keys, error_msgs):
        num_batches_tracked_key = prefix + 'num_batches_tracked'
        if num_batches_tracked_key in state_dict:
            del state_dict[num_batches_tracked_key]

        super(FrozenBatchNorm2d, self)._load_from_state_dict(
            state_dict, prefix, local_metadata, strict,
            missing_keys, unexpected_keys, error_msgs)

    def forward(self, x):
        # move reshapes to the beginning
        # to make it fuser-friendly
        w = self.weight.reshape(1, -1, 1, 1)
        b = self.bias.reshape(1, -1, 1, 1)
        rv = self.running_var.reshape(1, -1, 1, 1)
        rm = self.running_mean.reshape(1, -1, 1, 1)
        eps = 1e-5
        scale = w * (rv + eps).rsqrt()
        bias = b - rm * scale
        return x * scale + bias


class BackboneBase(nn.Module):

    def __init__(self, backbone: nn.Module, train_backbone: bool, name_backbone: str, num_channels: int, return_interm_layers: bool):
        super().__init__()
        if 'resnet' in name_backbone:
            for name, parameter in backbone.named_parameters():
                if not train_backbone or 'layer2' not in name and 'layer3' not in name and 'layer4' not in name:
                    parameter.requires_grad_(False)
            if return_interm_layers:
                return_layers = {"layer1": "0", "layer2": "1", "layer3": "2", "layer4": "3"}
            else:
                return_layers = {'layer4': "0"}
<<<<<<< HEAD
        elif 'vgg16' == name_backbone or 'vgg16_bn' == name_backbone:
=======
        elif 'vgg16' == name_backbone:
>>>>>>> 1df61a89
            for name, parameter in backbone.named_parameters():
                if not train_backbone or 'features.0' not in name and 'features.2' not in name:
                    parameter.requires_grad_(False)
            if return_interm_layers:
                assert False, "backbone {name_backbone} is not supported return intermediate layers"
            return_layers = {"features": "0"}
        else:
            # TODO only vgg16 is supported
            assert False, f"backbone {name_backbone} is not supported now"
        self.body = IntermediateLayerGetter(backbone, return_layers=return_layers)
        self.num_channels = num_channels

    def forward(self, tensor_list: NestedTensor):
        xs = self.body(tensor_list.tensors)
        out: Dict[str, NestedTensor] = {}
        for name, x in xs.items():
            m = tensor_list.mask
            assert m is not None
            mask = F.interpolate(m[None].float(), size=x.shape[-2:]).to(torch.bool)[0]
            out[name] = NestedTensor(x, mask)
        return out


class Backbone(BackboneBase):
    """ResNet backbone with frozen BatchNorm."""
    def __init__(self, name: str,
                 train_backbone: bool,
                 return_interm_layers: bool,
                 dilation: bool):
        if 'resnet' in name:
            backbone = getattr(torchvision.models, name)(
                replace_stride_with_dilation=[False, False, dilation],
                pretrained=is_main_process(), norm_layer=FrozenBatchNorm2d)
            num_channels = 512 if name in ('resnet18', 'resnet34') else 2048
        elif 'vgg16' == name:
            backbone = getattr(torchvision.models, name)(
                pretrained=is_main_process())
            num_channels = 512
<<<<<<< HEAD
        elif 'vgg16_bn' == name:
            backbone = getattr(torchvision.models, name)(
                pretrained=is_main_process())
            num_channels = 512
=======
>>>>>>> 1df61a89
        else:
            # TODO only vgg16 is supported
            assert False, f"backbone {name} is not supported now"
        super().__init__(backbone, train_backbone, name, num_channels, return_interm_layers)


class Joiner(nn.Sequential):
    def __init__(self, backbone, position_embedding):
        super().__init__(backbone, position_embedding)

    def forward(self, tensor_list: NestedTensor):
        xs = self[0](tensor_list)
        out: List[NestedTensor] = []
        pos = []
        for name, x in xs.items():
            out.append(x)
            # position encoding
            pos.append(self[1](x).to(x.tensors.dtype))

        return out, pos


def build_backbone(args):
    position_embedding = build_position_encoding(args)
    train_backbone = args.lr_backbone > 0
    return_interm_layers = args.masks
    backbone = Backbone(args.backbone, train_backbone, return_interm_layers, args.dilation)
    model = Joiner(backbone, position_embedding)
    model.num_channels = backbone.num_channels
    return model<|MERGE_RESOLUTION|>--- conflicted
+++ resolved
@@ -66,11 +66,7 @@
                 return_layers = {"layer1": "0", "layer2": "1", "layer3": "2", "layer4": "3"}
             else:
                 return_layers = {'layer4': "0"}
-<<<<<<< HEAD
-        elif 'vgg16' == name_backbone or 'vgg16_bn' == name_backbone:
-=======
-        elif 'vgg16' == name_backbone:
->>>>>>> 1df61a89
+        elif 'vgg16' in name_backbone:
             for name, parameter in backbone.named_parameters():
                 if not train_backbone or 'features.0' not in name and 'features.2' not in name:
                     parameter.requires_grad_(False)
@@ -78,7 +74,7 @@
                 assert False, "backbone {name_backbone} is not supported return intermediate layers"
             return_layers = {"features": "0"}
         else:
-            # TODO only vgg16 is supported
+            # TODO
             assert False, f"backbone {name_backbone} is not supported now"
         self.body = IntermediateLayerGetter(backbone, return_layers=return_layers)
         self.num_channels = num_channels
@@ -105,17 +101,10 @@
                 replace_stride_with_dilation=[False, False, dilation],
                 pretrained=is_main_process(), norm_layer=FrozenBatchNorm2d)
             num_channels = 512 if name in ('resnet18', 'resnet34') else 2048
-        elif 'vgg16' == name:
+        elif 'vgg16' in name:
             backbone = getattr(torchvision.models, name)(
                 pretrained=is_main_process())
             num_channels = 512
-<<<<<<< HEAD
-        elif 'vgg16_bn' == name:
-            backbone = getattr(torchvision.models, name)(
-                pretrained=is_main_process())
-            num_channels = 512
-=======
->>>>>>> 1df61a89
         else:
             # TODO only vgg16 is supported
             assert False, f"backbone {name} is not supported now"
