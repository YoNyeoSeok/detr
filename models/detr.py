# Copyright (c) Facebook, Inc. and its affiliates. All Rights Reserved
"""
DETR model and criterion classes.
"""
import torch
import torch.nn.functional as F
from torch import nn

from util import box_ops
from util.misc import (NestedTensor, nested_tensor_from_tensor_list,
                       accuracy, accuracy_swig, get_world_size, interpolate,
                       is_dist_avail_and_initialized)

from .backbone import build_backbone
from .matcher import build_matcher
from .segmentation import (DETRsegm, PostProcessPanoptic, PostProcessSegm,
                           dice_loss, sigmoid_focal_loss)
from .transformer import build_transformer


class DETR(nn.Module):
    """ This is the DETR module that performs object detection """
    def __init__(self, backbone, transformer, num_classes, num_roles, aux_loss=False):
        """ Initializes the model.
        Parameters:
            backbone: torch module of the backbone to be used. See backbone.py
            transformer: torch module of the transformer architecture. See transformer.py
            num_classes: number of object classes
            num_roles: number of object queries, ie detection slot. This is the maximal number of objects
                         DETR can detect in a single image. For COCO, we recommend 100 queries.
            aux_loss: True if auxiliary decoding losses (loss at each decoder layer) are to be used.
        """
        super().__init__()
        self.num_roles = num_roles
        self.transformer = transformer
        hidden_dim = transformer.d_model
        self.class_embed = nn.Linear(hidden_dim, num_classes)
        self.bbox_embed = MLP(hidden_dim, hidden_dim, 4, 3)
        self.role_embed = nn.Embedding(num_roles, hidden_dim)
        self.input_proj = nn.Conv2d(backbone.num_channels, hidden_dim, kernel_size=1)
        self.backbone = backbone
        self.aux_loss = aux_loss

        self.avg_pool = nn.AvgPool2d(22)
        self.verb_classifier = nn.Linear(hidden_dim, 504)

    def forward(self, samples: NestedTensor, targets):
        """ The forward expects a NestedTensor, which consists of:
               - samples.tensor: batched images, of shape [batch_size x 3 x H x W]
               - samples.mask: a binary mask of shape [batch_size x H x W], containing 1 on padded pixels
               - verbs: batched gt verbs of sample images [batch_size x 1]
               - roles: bathced roles according to gt verbs of sample iamges [batch_size x (max role:6)]

            It returns a dict with the following elements:
               - "pred_logits": the classification logits (including no-object) for all queries.
                                Shape= [batch_size x num_roles x (num_classes + 1)]
               - "pred_boxes": The normalized boxes coordinates for all queries, represented as
                               (center_x, center_y, height, width). These values are normalized in [0, 1],
                               relative to the size of each individual image (disregarding possible padding).
                               See PostProcess for information on how to retrieve the unnormalized bounding box.
               - "aux_outputs": Optional, only returned when auxilary losses are activated. It is a list of
                                dictionnaries containing the two above keys for each decoder layer.
        """
       
        if isinstance(samples, (list, torch.Tensor)):
            samples = nested_tensor_from_tensor_list(samples)
        features, pos = self.backbone(samples)

        src, mask = features[-1].decompose()
        assert mask is not None
        
        batch_hs = []
        batch_memory = []

        for i in range(src.shape[0]): #batchsize
            selected_query_embed = self.role_embed.weight[targets[i]['roles']]
            sliced_hs, sliced_memory = self.transformer(self.input_proj(src[i:i+1]), mask[i:i+1], selected_query_embed, pos[-1][i:i+1]) # hs : num_layer x 1 x num_queries x hidden_dim
            padded_hs = F.pad(sliced_hs, (0,0,0,6-len(selected_query_embed)), mode='constant', value=0)
            batch_hs.append(padded_hs)
            batch_memory.append(sliced_memory)    
        
        hs = torch.cat(batch_hs, dim=1)
        memory = torch.cat(batch_memory, dim=0) #bs * c * h * w       
        outputs_class = self.class_embed(hs)
        outputs_verb = self.avg_pool(memory).squeeze(dim=2).squeeze(dim=2)
        outputs_verb = self.verb_classifier(outputs_verb)
        outputs_coord = self.bbox_embed(hs).sigmoid()
        out = {'pred_logits': outputs_class[-1], 'pred_boxes': outputs_coord[-1], 'pred_verb': outputs_verb}
        if self.aux_loss:
            out['aux_outputs'] = self._set_aux_loss(outputs_class, outputs_coord)

        return out

    @torch.jit.unused
    def _set_aux_loss(self, outputs_class, outputs_coord):
        # this is a workaround to make torchscript happy, as torchscript
        # doesn't support dictionary with non-homogeneous values, such
        # as a dict having both a Tensor and a list.
        return [{'pred_logits': a, 'pred_boxes': b}
                for a, b in zip(outputs_class[:-1], outputs_coord[:-1])]


class SetCriterion(nn.Module):
    """ This class computes the loss for DETR.
    The process happens in two steps:
        1) we compute hungarian assignment between ground truth boxes and the outputs of the model
        2) we supervise each pair of matched ground-truth / prediction (supervise class and box)
    """

    def __init__(self, num_classes, matcher, weight_dict, eos_coef, losses):
        """ Create the criterion.
        Parameters:
            num_classes: number of object categories, omitting the special no-object category
            matcher: module able to compute a matching between targets and proposals
            weight_dict: dict containing as key the names of the losses and as values their relative weight.
            eos_coef: relative classification weight applied to the no-object category
            losses: list of all the losses to be applied. See get_loss for list of available losses.
        """
        super().__init__()
        self.num_classes = num_classes
        self.matcher = matcher
        self.weight_dict = weight_dict
        self.eos_coef = eos_coef
        self.losses = losses
        empty_weight = torch.ones(self.num_classes + 1)
        empty_weight[-1] = self.eos_coef
        self.register_buffer('empty_weight', empty_weight)

    def loss_labels(self, outputs, targets, indices, num_boxes, log=True):
        """Classification loss (NLL)
        targets dicts must contain the key "labels" containing a tensor of dim [nb_target_boxes]
        """
        assert 'pred_logits' in outputs
        src_logits = outputs['pred_logits']

        idx = self._get_src_permutation_idx(indices)
        target_classes_o = torch.cat([t["labels"][J] for t, (_, J) in zip(targets, indices)])
        target_classes = torch.full(src_logits.shape[:2], self.num_classes,
                                    dtype=torch.int64, device=src_logits.device)
        target_classes[idx] = target_classes_o

        loss_ce = F.cross_entropy(src_logits.transpose(1, 2), target_classes, self.empty_weight)
        losses = {'loss_ce': loss_ce}

        if log:
            # TODO this should probably be a separate loss, not hacked in this one here
            losses['class_error'] = 100 - accuracy(src_logits[idx], target_classes_o)[0]
        return losses

    @torch.no_grad()
    def loss_cardinality(self, outputs, targets, indices, num_boxes):
        """ Compute the cardinality error, ie the absolute error in the number of predicted non-empty boxes
        This is not really a loss, it is intended for logging purposes only. It doesn't propagate gradients
        """
        pred_logits = outputs['pred_logits']
        device = pred_logits.device
        tgt_lengths = torch.as_tensor([len(v["labels"]) for v in targets], device=device)
        # Count the number of predictions that are NOT "no-object" (which is the last class)
        card_pred = (pred_logits.argmax(-1) != pred_logits.shape[-1] - 1).sum(1)
        card_err = F.l1_loss(card_pred.float(), tgt_lengths.float())
        losses = {'cardinality_error': card_err}
        return losses

    def loss_boxes(self, outputs, targets, indices, num_boxes):
        """Compute the losses related to the bounding boxes, the L1 regression loss and the GIoU loss
           targets dicts must contain the key "boxes" containing a tensor of dim [nb_target_boxes, 4]
           The target boxes are expected in format (center_x, center_y, w, h), normalized by the image size.
        """
        assert 'pred_boxes' in outputs
        idx = self._get_src_permutation_idx(indices)
        src_boxes = outputs['pred_boxes'][idx]
        target_boxes = torch.cat([t['boxes'][i] for t, (_, i) in zip(targets, indices)], dim=0)

        loss_bbox = F.l1_loss(src_boxes, target_boxes, reduction='none')

        losses = {}
        losses['loss_bbox'] = loss_bbox.sum() / num_boxes

        loss_giou = 1 - torch.diag(box_ops.generalized_box_iou(
            box_ops.box_cxcywh_to_xyxy(src_boxes),
            box_ops.box_cxcywh_to_xyxy(target_boxes)))
        losses['loss_giou'] = loss_giou.sum() / num_boxes
        return losses

    def loss_masks(self, outputs, targets, indices, num_boxes):
        """Compute the losses related to the masks: the focal loss and the dice loss.
           targets dicts must contain the key "masks" containing a tensor of dim [nb_target_boxes, h, w]
        """
        assert "pred_masks" in outputs

        src_idx = self._get_src_permutation_idx(indices)
        tgt_idx = self._get_tgt_permutation_idx(indices)
        src_masks = outputs["pred_masks"]
        src_masks = src_masks[src_idx]
        masks = [t["masks"] for t in targets]
        # TODO use valid to mask invalid areas due to padding in loss
        target_masks, valid = nested_tensor_from_tensor_list(masks).decompose()
        target_masks = target_masks.to(src_masks)
        target_masks = target_masks[tgt_idx]

        # upsample predictions to the target size
        src_masks = interpolate(src_masks[:, None], size=target_masks.shape[-2:],
                                mode="bilinear", align_corners=False)
        src_masks = src_masks[:, 0].flatten(1)

        target_masks = target_masks.flatten(1)
        target_masks = target_masks.view(src_masks.shape)
        losses = {
            "loss_mask": sigmoid_focal_loss(src_masks, target_masks, num_boxes),
            "loss_dice": dice_loss(src_masks, target_masks, num_boxes),
        }
        return losses

    def _get_src_permutation_idx(self, indices):
        # permute predictions following indices
        batch_idx = torch.cat([torch.full_like(src, i) for i, (src, _) in enumerate(indices)])
        src_idx = torch.cat([src for (src, _) in indices])
        return batch_idx, src_idx

    def _get_tgt_permutation_idx(self, indices):
        # permute targets following indices
        batch_idx = torch.cat([torch.full_like(tgt, i) for i, (_, tgt) in enumerate(indices)])
        tgt_idx = torch.cat([tgt for (_, tgt) in indices])
        return batch_idx, tgt_idx

    def get_loss(self, loss, outputs, targets, indices, num_boxes, **kwargs):
        loss_map = {
            'labels': self.loss_labels,
            'cardinality': self.loss_cardinality,
            'boxes': self.loss_boxes,
            'masks': self.loss_masks
        }
        assert loss in loss_map, f'do you really want to compute {loss} loss?'
        return loss_map[loss](outputs, targets, indices, num_boxes, **kwargs)

    def forward(self, outputs, targets):
        """ This performs the loss computation.
        Parameters:
             outputs: dict of tensors, see the output specification of the model for the format
             targets: list of dicts, such that len(targets) == batch_size.
                      The expected keys in each dict depends on the losses applied, see each loss' doc
        """
        outputs_without_aux = {k: v for k, v in outputs.items() if k != 'aux_outputs'}

        # Retrieve the matching between the outputs of the last layer and the targets
        indices = self.matcher(outputs_without_aux, targets)

        # Compute the average number of target boxes accross all nodes, for normalization purposes
        num_boxes = sum(len(t["labels"]) for t in targets)
        num_boxes = torch.as_tensor([num_boxes], dtype=torch.float, device=next(iter(outputs.values())).device)
        if is_dist_avail_and_initialized():
            torch.distributed.all_reduce(num_boxes)
        num_boxes = torch.clamp(num_boxes / get_world_size(), min=1).item()

        # Compute all the requested losses
        losses = {}
        for loss in self.losses:
            losses.update(self.get_loss(loss, outputs, targets, indices, num_boxes))

        # In case of auxiliary losses, we repeat this process with the output of each intermediate layer.
        if 'aux_outputs' in outputs:
            for i, aux_outputs in enumerate(outputs['aux_outputs']):
                indices = self.matcher(aux_outputs, targets)
                for loss in self.losses:
                    if loss == 'masks':
                        # Intermediate masks losses are too costly to compute, we ignore them.
                        continue
                    kwargs = {}
                    if loss == 'labels':
                        # Logging is enabled only for the last layer
                        kwargs = {'log': False}
                    l_dict = self.get_loss(loss, aux_outputs, targets, indices, num_boxes, **kwargs)
                    l_dict = {k + f'_{i}': v for k, v in l_dict.items()}
                    losses.update(l_dict)

        return losses


class LabelSmoothing(nn.Module):
    """
    NLL loss with label smoothing.
    """

    def __init__(self, smoothing=0.0):
        """
        Constructor for the LabelSmoothing module.
        :param smoothing: label smoothing factor
        """
        super(LabelSmoothing, self).__init__()
        self.confidence = 1.0 - smoothing
        self.smoothing = smoothing

    def forward(self, x, target):

        logprobs = torch.nn.functional.log_softmax(x, dim=-1)
        nll_loss = -logprobs.gather(dim=-1, index=target.unsqueeze(1))
        nll_loss = nll_loss.squeeze(1)
        smooth_loss = -logprobs.mean(dim=-1)
        loss = self.confidence * nll_loss + self.smoothing * smooth_loss
        return loss.mean()


class SWiGCriterion(nn.Module):
    """ This class computes the loss for DETR with SWiG dataset.
    """

    def __init__(self, num_classes, weight_dict):
        """ Create the criterion.
        """
        super().__init__()
        self.num_classes = num_classes
        self.weight_dict = weight_dict
        self.loss_function = LabelSmoothing(0.2)
        self.loss_function_for_verb = LabelSmoothing(0.2)

    def forward(self, outputs, targets):
        """ This performs the loss computation.
        Parameters:
             outputs: dict of tensors, see the output specification of the model for the format
             targets: list of dicts, such that len(targets) == batch_size.
                      The expected keys in each dict depends on the losses applied, see each loss' doc
        """
        assert 'pred_logits' in outputs
        batch_noun_loss = []
        batch_noun_acc = []
        verb_pred_logits = outputs['pred_verb']

        for b, (p, t) in enumerate(zip(outputs['pred_logits'], targets)):
            num_roles = len(t['roles'])
            role_noun_loss = []
            for n in range(3):
                role_noun_loss.append(self.loss_function(p[:num_roles], t['labels'][:num_roles, n].long().cuda()))
            batch_noun_loss.append(sum(role_noun_loss)/3)
            batch_noun_acc += accuracy_swig(p[:num_roles], t['labels'][:num_roles].long().cuda())
        noun_loss = torch.stack(batch_noun_loss).mean()
        noun_acc = torch.stack(batch_noun_acc).mean()

<<<<<<< HEAD
        gt_verbs = torch.stack([t['verbs'] for t in targets])
        verb_loss = self.loss_function_for_verb(verb_pred_logits, gt_verbs)
        verb_acc = accuracy(verb_pred_logits, gt_verbs)[0]
        
        return {'loss_vce': verb_loss, 'loss_nce': noun_loss, 'verb_acc': verb_acc, 'noun_acc': noun_acc, 'class_error': torch.tensor(0).cuda(), 'loss_bbox': outputs['pred_boxes'].sum()*0}

       
=======
        return {'loss_ce': noun_loss, 'noun_acc': noun_acc, 'class_error': torch.tensor(0.).cuda(), 'loss_bbox': outputs['pred_boxes'].sum() * 0}
>>>>>>> 12034d7f


class PostProcess(nn.Module):
    """ This module converts the model's output into the format expected by the coco api"""
    @torch.no_grad()
    def forward(self, outputs, target_sizes):
        """ Perform the computation
        Parameters:
            outputs: raw outputs of the model
            target_sizes: tensor of dimension [batch_size x 2] containing the size of each images of the batch
                          For evaluation, this must be the original image size (before any data augmentation)
                          For visualization, this should be the image size after data augment, but before padding
        """
        out_logits, out_bbox = outputs['pred_logits'], outputs['pred_boxes']

        assert len(out_logits) == len(target_sizes)
        assert target_sizes.shape[1] == 2

        prob = F.softmax(out_logits, -1)
        scores, labels = prob[..., :-1].max(-1)

        # convert to [x0, y0, x1, y1] format
        boxes = box_ops.box_cxcywh_to_xyxy(out_bbox)
        # and from relative [0, 1] to absolute [0, height] coordinates
        img_h, img_w = target_sizes.unbind(1)
        scale_fct = torch.stack([img_w, img_h, img_w, img_h], dim=1)
        boxes = boxes * scale_fct[:, None, :]

        results = [{'scores': s, 'labels': l, 'boxes': b} for s, l, b in zip(scores, labels, boxes)]

        return results


class MLP(nn.Module):
    """ Very simple multi-layer perceptron (also called FFN)"""

    def __init__(self, input_dim, hidden_dim, output_dim, num_layers):
        super().__init__()
        self.num_layers = num_layers
        h = [hidden_dim] * (num_layers - 1)
        self.layers = nn.ModuleList(nn.Linear(n, k) for n, k in zip([input_dim] + h, h + [output_dim]))

    def forward(self, x):
        for i, layer in enumerate(self.layers):
            x = F.relu(layer(x)) if i < self.num_layers - 1 else layer(x)
        return x


def build(args):
    # the `num_classes` naming here is somewhat misleading.
    # it indeed corresponds to `max_obj_id + 1`, where max_obj_id
    # is the maximum id for a class in your dataset. For example,
    # COCO has a max_obj_id of 90, so we pass `num_classes` to be 91.
    # As another example, for a dataset that has a single class with id 1,
    # you should pass `num_classes` to be 2 (max_obj_id + 1).
    # For more details on this, check the following discussion
    # https://github.com/facebookresearch/detr/issues/108#issuecomment-650269223
    num_classes = 20 if args.dataset_file != 'coco' else 91
    if args.dataset_file == "coco_panoptic":
        # for panoptic, we just add a num_classes that is large enough to hold
        # max_obj_id + 1, but the exact value doesn't really matter
        num_classes = 250
    elif args.dataset_file == "swig":
        num_classes = args.num_classes
        assert args.num_roles == 190  # 190 or 504+190
    device = torch.device(args.device)

    backbone = build_backbone(args)

    transformer = build_transformer(args)

    model = DETR(
        backbone,
        transformer,
        num_classes=num_classes,
        num_roles=args.num_roles,
        aux_loss=args.aux_loss,
    )
    if args.masks:
        model = DETRsegm(model, freeze_detr=(args.frozen_weights is not None))
    weight_dict = {'loss_nce': 1, 'loss_bbox': args.bbox_loss_coef}
    weight_dict['loss_vce'] = args.loss_ratio
    weight_dict['loss_giou'] = args.giou_loss_coef
    if args.masks:
        weight_dict["loss_mask"] = args.mask_loss_coef
        weight_dict["loss_dice"] = args.dice_loss_coef
    # TODO this is a hack
    if args.aux_loss:
        aux_weight_dict = {}
        for i in range(args.dec_layers - 1):
            aux_weight_dict.update({k + f'_{i}': v for k, v in weight_dict.items()})
        weight_dict.update(aux_weight_dict)

    losses = ['labels', 'boxes', 'cardinality']
    if args.masks:
        losses += ["masks"]
    if args.dataset_file != "swig":
        matcher = build_matcher(args)
        criterion = SetCriterion(num_classes, matcher=matcher, weight_dict=weight_dict,
                                 eos_coef=args.eos_coef, losses=losses)
        criterion.to(device)
    else:
        criterion = SWiGCriterion(num_classes, weight_dict=weight_dict)
    postprocessors = {'bbox': PostProcess()}
    if args.masks:
        postprocessors['segm'] = PostProcessSegm()
        if args.dataset_file == "coco_panoptic":
            is_thing_map = {i: i <= 90 for i in range(201)}
            postprocessors["panoptic"] = PostProcessPanoptic(is_thing_map, threshold=0.85)

    return model, criterion, postprocessors<|MERGE_RESOLUTION|>--- conflicted
+++ resolved
@@ -335,17 +335,11 @@
         noun_loss = torch.stack(batch_noun_loss).mean()
         noun_acc = torch.stack(batch_noun_acc).mean()
 
-<<<<<<< HEAD
         gt_verbs = torch.stack([t['verbs'] for t in targets])
         verb_loss = self.loss_function_for_verb(verb_pred_logits, gt_verbs)
         verb_acc = accuracy(verb_pred_logits, gt_verbs)[0]
         
-        return {'loss_vce': verb_loss, 'loss_nce': noun_loss, 'verb_acc': verb_acc, 'noun_acc': noun_acc, 'class_error': torch.tensor(0).cuda(), 'loss_bbox': outputs['pred_boxes'].sum()*0}
-
-       
-=======
-        return {'loss_ce': noun_loss, 'noun_acc': noun_acc, 'class_error': torch.tensor(0.).cuda(), 'loss_bbox': outputs['pred_boxes'].sum() * 0}
->>>>>>> 12034d7f
+        return {'loss_vce': verb_loss, 'loss_nce': noun_loss, 'verb_acc': verb_acc, 'noun_acc': noun_acc, 'class_error': torch.tensor(0.).cuda(), 'loss_bbox': outputs['pred_boxes'].sum() * 0}
 
 
 class PostProcess(nn.Module):
