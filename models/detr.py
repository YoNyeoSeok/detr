--- conflicted
+++ resolved
@@ -20,12 +20,7 @@
 
 class DETR(nn.Module):
     """ This is the DETR module that performs object detection """
-<<<<<<< HEAD
     def __init__(self, backbone, transformer, num_classes, num_roles, aux_loss=False):
-=======
-
-    def __init__(self, backbone, transformer, num_classes, num_queries, aux_loss=False):
->>>>>>> 4a6ee248
         """ Initializes the model.
         Parameters:
             backbone: torch module of the backbone to be used. See backbone.py
@@ -322,7 +317,6 @@
             num_roles = len(t['roles'])
             role_noun_loss = []
             for n in range(3):
-<<<<<<< HEAD
                 role_noun_loss.append(self.loss_function(p[:num_roles], t['labels'][:num_roles, n].long().cuda()))
             batch_noun_loss.append(sum(role_noun_loss))
             batch_noun_acc += accuracy_swig(p[:num_roles], t['labels'][:num_roles].long().cuda())
@@ -330,17 +324,6 @@
         noun_acc = torch.stack(batch_noun_acc).mean()
 
         return {'loss_ce': noun_loss, 'noun_acc': noun_acc, 'class_error': torch.tensor(0.).cuda(), 'loss_bbox': outputs['pred_boxes'].sum() * 0}
-=======
-                role_noun_loss.append(self.loss_function(
-                    outputs['pred_logits'][b, t['roles']], t['labels'][:len(t['roles']), n].long().cuda()))
-            batch_noun_loss.append(sum(role_noun_loss))
-            batch_noun_acc += accuracy_swig(outputs['pred_logits'][b, t['roles']],
-                                            t['labels'][:len(t['roles'])].long().cuda())
-        noun_loss = torch.stack(batch_noun_loss).mean()
-        noun_acc = torch.stack(batch_noun_acc).mean()
-
-        return {'loss_ce': noun_loss, 'noun_acc': noun_acc, 'class_error': torch.tensor(0).cuda(), 'loss_bbox': outputs['pred_boxes'].sum() * 0}
->>>>>>> 4a6ee248
 
 
 class PostProcess(nn.Module):
@@ -403,16 +386,9 @@
         # for panoptic, we just add a num_classes that is large enough to hold
         # max_obj_id + 1, but the exact value doesn't really matter
         num_classes = 250
-    elif args.dataset_file == "swig":
+    elif args.dataset_file == "swig" or args.dataset_file == "imsitu":
         num_classes = args.num_classes
-<<<<<<< HEAD
         assert args.num_roles == 190  # 190 or 504+190
-=======
-        assert args.num_queries == 190  # 190 or 504+190
-    elif args.dataset_file == "imsitu":
-        num_classes = args.num_classes
-        assert args.num_queries == 190  # 190 or 504+190
->>>>>>> 4a6ee248
     device = torch.device(args.device)
 
     backbone = build_backbone(args)
