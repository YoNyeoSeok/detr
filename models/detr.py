# Copyright (c) Facebook, Inc. and its affiliates. All Rights Reserved
"""
DETR model and criterion classes.
"""
import torch
import torch.nn.functional as F
from torch import nn

from util import box_ops
from util.misc import (NestedTensor, nested_tensor_from_tensor_list,
                       accuracy, accuracy_swig, get_world_size, interpolate,
                       is_dist_avail_and_initialized)

from .backbone import build_backbone
from .matcher import build_matcher
from .segmentation import (DETRsegm, PostProcessPanoptic, PostProcessSegm,
                           dice_loss, sigmoid_focal_loss)
from .transformer import build_transformer


class DETR(nn.Module):
    """ This is the DETR module that performs object detection """
    def __init__(self, backbone, transformer, num_classes, num_roles = 190, num_verbs = 504, aux_loss=False):
        """ Initializes the model.
        Parameters:
            backbone: torch module of the backbone to be used. See backbone.py
            transformer: torch module of the transformer architecture. See transformer.py
            num_classes: number of object classes
            num_queries: number of object queries, ie detection slot. This is the maximal number of objects
                         DETR can detect in a single image. For COCO, we recommend 100 queries.
            aux_loss: True if auxiliary decoding losses (loss at each decoder layer) are to be used.
        """
        super().__init__()
        self.num_roles = num_roles
        self.num_verbs = num_verbs
        self.transformer = transformer
        hidden_dim = transformer.d_model
        self.class_embed = nn.Linear(hidden_dim, num_classes)
        self.verb_classification = nn.Linear(hidden_dim, 1) 
        self.bbox_embed = MLP(hidden_dim, hidden_dim, 4, 3)
        self.query_embed = nn.Embedding(self.num_roles+self.num_verbs, hidden_dim) # 0~503 for verb, 504~693 for role 
        self.input_proj = nn.Conv2d(backbone.num_channels, hidden_dim, kernel_size=1)
        self.backbone = backbone
        self.aux_loss = aux_loss

    def forward(self, samples: NestedTensor):
        """ The forward expects a NestedTensor, which consists of:
               - samples.tensor: batched images, of shape [batch_size x 3 x H x W]
               - samples.mask: a binary mask of shape [batch_size x H x W], containing 1 on padded pixels

            It returns a dict with the following elements:
               - "pred_logits": the classification logits (including no-object) for all queries.
                                Shape= [batch_size x num_queries x (num_classes + 1)]
               - "pred_boxes": The normalized boxes coordinates for all queries, represented as
                               (center_x, center_y, height, width). These values are normalized in [0, 1],
                               relative to the size of each individual image (disregarding possible padding).
                               See PostProcess for information on how to retrieve the unnormalized bounding box.
               - "aux_outputs": Optional, only returned when auxilary losses are activated. It is a list of
                                dictionnaries containing the two above keys for each decoder layer.
        """
        if isinstance(samples, (list, torch.Tensor)):
            samples = nested_tensor_from_tensor_list(samples)
        features, pos = self.backbone(samples)

        src, mask = features[-1].decompose()
        assert mask is not None
        hs = self.transformer(self.input_proj(src), mask, self.query_embed.weight, pos[-1])[0]
        
        hs_role = hs[:,:,self.num_verbs:]
        hs_verb = hs[:,:,:self.num_verbs]
        outputs_class = self.class_embed(hs_role)
        outputs_coord = self.bbox_embed(hs_role).sigmoid()
        outputs_verb = self.verb_classification(hs_verb)
        out = {'pred_logits': outputs_class[-1], 'pred_boxes': outputs_coord[-1], 'pred_verb': outputs_verb[-1]}
      
        if self.aux_loss:
            out['aux_outputs'] = self._set_aux_loss(outputs_class, outputs_coord)
        return out

    @torch.jit.unused
    def _set_aux_loss(self, outputs_class, outputs_coord):
        # this is a workaround to make torchscript happy, as torchscript
        # doesn't support dictionary with non-homogeneous values, such
        # as a dict having both a Tensor and a list.
        return [{'pred_logits': a, 'pred_boxes': b}
                for a, b in zip(outputs_class[:-1], outputs_coord[:-1])]


class SetCriterion(nn.Module):
    """ This class computes the loss for DETR.
    The process happens in two steps:
        1) we compute hungarian assignment between ground truth boxes and the outputs of the model
        2) we supervise each pair of matched ground-truth / prediction (supervise class and box)
    """
    def __init__(self, num_classes, matcher, weight_dict, eos_coef, losses):
        """ Create the criterion.
        Parameters:
            num_classes: number of object categories, omitting the special no-object category
            matcher: module able to compute a matching between targets and proposals
            weight_dict: dict containing as key the names of the losses and as values their relative weight.
            eos_coef: relative classification weight applied to the no-object category
            losses: list of all the losses to be applied. See get_loss for list of available losses.
        """
        super().__init__()
        self.num_classes = num_classes
        self.matcher = matcher
        self.weight_dict = weight_dict
        self.eos_coef = eos_coef
        self.losses = losses
        empty_weight = torch.ones(self.num_classes + 1)
        empty_weight[-1] = self.eos_coef
        self.register_buffer('empty_weight', empty_weight)

    def loss_labels(self, outputs, targets, indices, num_boxes, log=True):
        """Classification loss (NLL)
        targets dicts must contain the key "labels" containing a tensor of dim [nb_target_boxes]
        """
        assert 'pred_logits' in outputs
        src_logits = outputs['pred_logits']

        idx = self._get_src_permutation_idx(indices)
        target_classes_o = torch.cat([t["labels"][J] for t, (_, J) in zip(targets, indices)])
        target_classes = torch.full(src_logits.shape[:2], self.num_classes,
                                    dtype=torch.int64, device=src_logits.device)
        target_classes[idx] = target_classes_o

        loss_ce = F.cross_entropy(src_logits.transpose(1, 2), target_classes, self.empty_weight)
        losses = {'loss_ce': loss_ce}

        if log:
            # TODO this should probably be a separate loss, not hacked in this one here
            losses['class_error'] = 100 - accuracy(src_logits[idx], target_classes_o)[0]
        return losses

    @torch.no_grad()
    def loss_cardinality(self, outputs, targets, indices, num_boxes):
        """ Compute the cardinality error, ie the absolute error in the number of predicted non-empty boxes
        This is not really a loss, it is intended for logging purposes only. It doesn't propagate gradients
        """
        pred_logits = outputs['pred_logits']
        device = pred_logits.device
        tgt_lengths = torch.as_tensor([len(v["labels"]) for v in targets], device=device)
        # Count the number of predictions that are NOT "no-object" (which is the last class)
        card_pred = (pred_logits.argmax(-1) != pred_logits.shape[-1] - 1).sum(1)
        card_err = F.l1_loss(card_pred.float(), tgt_lengths.float())
        losses = {'cardinality_error': card_err}
        return losses

    def loss_boxes(self, outputs, targets, indices, num_boxes):
        """Compute the losses related to the bounding boxes, the L1 regression loss and the GIoU loss
           targets dicts must contain the key "boxes" containing a tensor of dim [nb_target_boxes, 4]
           The target boxes are expected in format (center_x, center_y, w, h), normalized by the image size.
        """
        assert 'pred_boxes' in outputs
        idx = self._get_src_permutation_idx(indices)
        src_boxes = outputs['pred_boxes'][idx]
        target_boxes = torch.cat([t['boxes'][i] for t, (_, i) in zip(targets, indices)], dim=0)

        loss_bbox = F.l1_loss(src_boxes, target_boxes, reduction='none')

        losses = {}
        losses['loss_bbox'] = loss_bbox.sum() / num_boxes

        loss_giou = 1 - torch.diag(box_ops.generalized_box_iou(
            box_ops.box_cxcywh_to_xyxy(src_boxes),
            box_ops.box_cxcywh_to_xyxy(target_boxes)))
        losses['loss_giou'] = loss_giou.sum() / num_boxes
        return losses

    def loss_masks(self, outputs, targets, indices, num_boxes):
        """Compute the losses related to the masks: the focal loss and the dice loss.
           targets dicts must contain the key "masks" containing a tensor of dim [nb_target_boxes, h, w]
        """
        assert "pred_masks" in outputs

        src_idx = self._get_src_permutation_idx(indices)
        tgt_idx = self._get_tgt_permutation_idx(indices)
        src_masks = outputs["pred_masks"]
        src_masks = src_masks[src_idx]
        masks = [t["masks"] for t in targets]
        # TODO use valid to mask invalid areas due to padding in loss
        target_masks, valid = nested_tensor_from_tensor_list(masks).decompose()
        target_masks = target_masks.to(src_masks)
        target_masks = target_masks[tgt_idx]

        # upsample predictions to the target size
        src_masks = interpolate(src_masks[:, None], size=target_masks.shape[-2:],
                                mode="bilinear", align_corners=False)
        src_masks = src_masks[:, 0].flatten(1)

        target_masks = target_masks.flatten(1)
        target_masks = target_masks.view(src_masks.shape)
        losses = {
            "loss_mask": sigmoid_focal_loss(src_masks, target_masks, num_boxes),
            "loss_dice": dice_loss(src_masks, target_masks, num_boxes),
        }
        return losses

    def _get_src_permutation_idx(self, indices):
        # permute predictions following indices
        batch_idx = torch.cat([torch.full_like(src, i) for i, (src, _) in enumerate(indices)])
        src_idx = torch.cat([src for (src, _) in indices])
        return batch_idx, src_idx

    def _get_tgt_permutation_idx(self, indices):
        # permute targets following indices
        batch_idx = torch.cat([torch.full_like(tgt, i) for i, (_, tgt) in enumerate(indices)])
        tgt_idx = torch.cat([tgt for (_, tgt) in indices])
        return batch_idx, tgt_idx

    def get_loss(self, loss, outputs, targets, indices, num_boxes, **kwargs):
        loss_map = {
            'labels': self.loss_labels,
            'cardinality': self.loss_cardinality,
            'boxes': self.loss_boxes,
            'masks': self.loss_masks
        }
        assert loss in loss_map, f'do you really want to compute {loss} loss?'
        return loss_map[loss](outputs, targets, indices, num_boxes, **kwargs)

    def forward(self, outputs, targets):
        """ This performs the loss computation.
        Parameters:
             outputs: dict of tensors, see the output specification of the model for the format
             targets: list of dicts, such that len(targets) == batch_size.
                      The expected keys in each dict depends on the losses applied, see each loss' doc
        """
        outputs_without_aux = {k: v for k, v in outputs.items() if k != 'aux_outputs'}

        # Retrieve the matching between the outputs of the last layer and the targets
        indices = self.matcher(outputs_without_aux, targets)

        # Compute the average number of target boxes accross all nodes, for normalization purposes
        num_boxes = sum(len(t["labels"]) for t in targets)
        num_boxes = torch.as_tensor([num_boxes], dtype=torch.float, device=next(iter(outputs.values())).device)
        if is_dist_avail_and_initialized():
            torch.distributed.all_reduce(num_boxes)
        num_boxes = torch.clamp(num_boxes / get_world_size(), min=1).item()

        # Compute all the requested losses
        losses = {}
        for loss in self.losses:
            losses.update(self.get_loss(loss, outputs, targets, indices, num_boxes))

        # In case of auxiliary losses, we repeat this process with the output of each intermediate layer.
        if 'aux_outputs' in outputs:
            for i, aux_outputs in enumerate(outputs['aux_outputs']):
                indices = self.matcher(aux_outputs, targets)
                for loss in self.losses:
                    if loss == 'masks':
                        # Intermediate masks losses are too costly to compute, we ignore them.
                        continue
                    kwargs = {}
                    if loss == 'labels':
                        # Logging is enabled only for the last layer
                        kwargs = {'log': False}
                    l_dict = self.get_loss(loss, aux_outputs, targets, indices, num_boxes, **kwargs)
                    l_dict = {k + f'_{i}': v for k, v in l_dict.items()}
                    losses.update(l_dict)

        return losses


class LabelSmoothing(nn.Module):
    """
    NLL loss with label smoothing.
    """
    def __init__(self, smoothing=0.0):
        """
        Constructor for the LabelSmoothing module.
        :param smoothing: label smoothing factor
        """
        super(LabelSmoothing, self).__init__()
        self.confidence = 1.0 - smoothing
        self.smoothing = smoothing
    def forward(self, x, target):

        logprobs = torch.nn.functional.log_softmax(x, dim=-1)
        nll_loss = -logprobs.gather(dim=-1, index=target.unsqueeze(1))
        nll_loss = nll_loss.squeeze(1)
        smooth_loss = -logprobs.mean(dim=-1)
        loss = self.confidence * nll_loss + self.smoothing * smooth_loss 
        return loss.mean() 


class SWiGCriterion(nn.Module):
    """ This class computes the loss for DETR with SWiG dataset.
    """
    def __init__(self, num_classes, weight_dict, loss_ratio):
        """ Create the criterion.
        """
        super().__init__()
        self.num_classes = num_classes
        self.weight_dict = weight_dict
        self.loss_function = LabelSmoothing(0.2)
        self.loss_function_for_verb = LabelSmoothing(0.2)
        self.num_verb = 504
        self.num_roles = 190
<<<<<<< HEAD
       
=======
        self.loss_ratio = loss_ratio
>>>>>>> af06b0c1

    def forward(self, outputs, targets):
        """ This performs the loss computation.
        Parameters:
             outputs: dict of tensors, see the output specification of the model for the format
             targets: list of dicts, such that len(targets) == batch_size.
                      The expected keys in each dict depends on the losses applied, see each loss' doc
        """
        assert 'pred_logits' in outputs
        batch_noun_loss = []
        batch_noun_acc = []

        role_noun_pred_logits = outputs['pred_logits']
        verb_pred_logits = outputs['pred_verb'].squeeze(2)

        for b, t in enumerate(targets):
            role_noun_loss = []
            for n in range(3):
                role_noun_loss.append(self.loss_function(role_noun_pred_logits[b, t['roles']], t['labels'][:len(t['roles']), n].long().cuda()))
            batch_noun_loss.append(sum(role_noun_loss)/3)
            batch_noun_acc += accuracy_swig(role_noun_pred_logits[b, t['roles']], t['labels'][:len(t['roles'])].long().cuda())

        noun_loss = torch.stack(batch_noun_loss).mean()
        noun_acc = torch.stack(batch_noun_acc).mean()

        gt_verbs = torch.stack([t['verbs'] for t in targets])
        verb_loss = self.loss_function_for_verb(verb_pred_logits, gt_verbs)
        verb_acc = accuracy(verb_pred_logits, gt_verbs)[0]

<<<<<<< HEAD
        return {'loss_vce': verb_loss, 'loss_nce': noun_loss, 'verb_error': verb_acc, 'noun_error': noun_acc, 'class_error': torch.tensor(0).cuda(), 'loss_bbox': outputs['pred_boxes'].sum()*0}
=======
        return {'loss_vce': verb_loss, 'loss_nce': noun_loss, 'loss_ce': noun_loss+ self.loss_ratio * verb_loss, 'verb_error': verb_acc, 'noun_error': noun_acc, 'class_error': torch.tensor(0).cuda(), 'loss_bbox': outputs['pred_boxes'].sum()*0}
>>>>>>> af06b0c1


class PostProcess(nn.Module):
    """ This module converts the model's output into the format expected by the coco api"""
    @torch.no_grad()
    def forward(self, outputs, target_sizes):
        """ Perform the computation
        Parameters:
            outputs: raw outputs of the model
            target_sizes: tensor of dimension [batch_size x 2] containing the size of each images of the batch
                          For evaluation, this must be the original image size (before any data augmentation)
                          For visualization, this should be the image size after data augment, but before padding
        """
        out_logits, out_bbox = outputs['pred_logits'], outputs['pred_boxes']

        assert len(out_logits) == len(target_sizes)
        assert target_sizes.shape[1] == 2

        prob = F.softmax(out_logits, -1)
        scores, labels = prob[..., :-1].max(-1)

        # convert to [x0, y0, x1, y1] format
        boxes = box_ops.box_cxcywh_to_xyxy(out_bbox)
        # and from relative [0, 1] to absolute [0, height] coordinates
        img_h, img_w = target_sizes.unbind(1)
        scale_fct = torch.stack([img_w, img_h, img_w, img_h], dim=1)
        boxes = boxes * scale_fct[:, None, :]

        results = [{'scores': s, 'labels': l, 'boxes': b} for s, l, b in zip(scores, labels, boxes)]

        return results


class MLP(nn.Module):
    """ Very simple multi-layer perceptron (also called FFN)"""

    def __init__(self, input_dim, hidden_dim, output_dim, num_layers):
        super().__init__()
        self.num_layers = num_layers
        h = [hidden_dim] * (num_layers - 1)
        self.layers = nn.ModuleList(nn.Linear(n, k) for n, k in zip([input_dim] + h, h + [output_dim]))

    def forward(self, x):
        for i, layer in enumerate(self.layers):
            x = F.relu(layer(x)) if i < self.num_layers - 1 else layer(x)
        return x


def build(args):
    # the `num_classes` naming here is somewhat misleading.
    # it indeed corresponds to `max_obj_id + 1`, where max_obj_id
    # is the maximum id for a class in your dataset. For example,
    # COCO has a max_obj_id of 90, so we pass `num_classes` to be 91.
    # As another example, for a dataset that has a single class with id 1,
    # you should pass `num_classes` to be 2 (max_obj_id + 1).
    # For more details on this, check the following discussion
    # https://github.com/facebookresearch/detr/issues/108#issuecomment-650269223
    num_classes = 20 if args.dataset_file != 'coco' else 91
    if args.dataset_file == "coco_panoptic":
        # for panoptic, we just add a num_classes that is large enough to hold
        # max_obj_id + 1, but the exact value doesn't really matter
        num_classes = 250
    elif args.dataset_file == "swig":
        num_classes = args.num_classes
    device = torch.device(args.device)

    backbone = build_backbone(args)

    transformer = build_transformer(args)

    model = DETR(
        backbone,
        transformer,
        num_classes=num_classes,
        num_roles=args.num_roles,
        num_verbs=args.num_verbs,
        aux_loss=args.aux_loss,
    )
    if args.masks:
        model = DETRsegm(model, freeze_detr=(args.frozen_weights is not None))
    weight_dict = {'loss_nce': 1, 'loss_bbox': args.bbox_loss_coef}
    weight_dict['loss_vce'] = args.loss_ratio
    weight_dict['loss_giou'] = args.giou_loss_coef
    if args.masks:
        weight_dict["loss_mask"] = args.mask_loss_coef
        weight_dict["loss_dice"] = args.dice_loss_coef
    # TODO this is a hack
    if args.aux_loss:
        aux_weight_dict = {}
        for i in range(args.dec_layers - 1):
            aux_weight_dict.update({k + f'_{i}': v for k, v in weight_dict.items()})
        weight_dict.update(aux_weight_dict)

    losses = ['labels', 'boxes', 'cardinality']
    if args.masks:
        losses += ["masks"]
    if args.dataset_file != "swig":
        matcher = build_matcher(args)
        criterion = SetCriterion(num_classes, matcher=matcher, weight_dict=weight_dict,
                                eos_coef=args.eos_coef, losses=losses)
        criterion.to(device)
    else:
        criterion = SWiGCriterion(num_classes, weight_dict=weight_dict, loss_ratio=args.loss_ratio)
    postprocessors = {'bbox': PostProcess()}
    if args.masks:
        postprocessors['segm'] = PostProcessSegm()
        if args.dataset_file == "coco_panoptic":
            is_thing_map = {i: i <= 90 for i in range(201)}
            postprocessors["panoptic"] = PostProcessPanoptic(is_thing_map, threshold=0.85)

    return model, criterion, postprocessors<|MERGE_RESOLUTION|>--- conflicted
+++ resolved
@@ -296,12 +296,8 @@
         self.loss_function_for_verb = LabelSmoothing(0.2)
         self.num_verb = 504
         self.num_roles = 190
-<<<<<<< HEAD
        
-=======
-        self.loss_ratio = loss_ratio
->>>>>>> af06b0c1
-
+      
     def forward(self, outputs, targets):
         """ This performs the loss computation.
         Parameters:
@@ -330,11 +326,8 @@
         verb_loss = self.loss_function_for_verb(verb_pred_logits, gt_verbs)
         verb_acc = accuracy(verb_pred_logits, gt_verbs)[0]
 
-<<<<<<< HEAD
         return {'loss_vce': verb_loss, 'loss_nce': noun_loss, 'verb_error': verb_acc, 'noun_error': noun_acc, 'class_error': torch.tensor(0).cuda(), 'loss_bbox': outputs['pred_boxes'].sum()*0}
-=======
-        return {'loss_vce': verb_loss, 'loss_nce': noun_loss, 'loss_ce': noun_loss+ self.loss_ratio * verb_loss, 'verb_error': verb_acc, 'noun_error': noun_acc, 'class_error': torch.tensor(0).cuda(), 'loss_bbox': outputs['pred_boxes'].sum()*0}
->>>>>>> af06b0c1
+
 
 
 class PostProcess(nn.Module):
