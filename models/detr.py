--- conflicted
+++ resolved
@@ -20,12 +20,8 @@
 
 class DETR(nn.Module):
     """ This is the DETR module that performs object detection """
-<<<<<<< HEAD
+
     def __init__(self, backbone, dual_transformer, num_classes, num_verb_queries, num_role_queries, aux_loss=False):
-=======
-
-    def __init__(self, backbone, transformer, num_classes, num_queries, aux_loss=False):
->>>>>>> 1df61a89
         """ Initializes the model.
         Parameters:
             backbone: torch module of the backbone to be used. See backbone.py
@@ -313,31 +309,34 @@
                       The expected keys in each dict depends on the losses applied, see each loss' doc
         """
         assert 'pred_logits' in outputs
+        pred_logits = outputs['pred_logits']
+        device = pred_logits.device
+
         batch_noun_loss = []
         batch_noun_acc = []
-        for b, t in enumerate(targets):
+        for p, t in zip(pred_logits, targets):
+            roles = t['roles']
+            labels = t['labels']
+                      
             role_noun_loss = []
             for n in range(3):
                 role_noun_loss.append(self.loss_function(
-                    outputs['pred_logits'][b, t['roles']], t['labels'][:len(t['roles']), n].long().cuda()))
+                    p[roles], labels[:len(roles), n].long()))
             batch_noun_loss.append(sum(role_noun_loss))
-            batch_noun_acc += accuracy_swig(outputs['pred_logits'][b, t['roles']],
-                                            t['labels'][:len(t['roles'])].long().cuda())
+            batch_noun_acc += accuracy_swig(
+                p[troles], labels[:len(roles)].long())
         noun_loss = torch.stack(batch_noun_loss).mean()
         noun_acc = torch.stack(batch_noun_acc).mean()
 
-<<<<<<< HEAD
-        # assert 'pred_logits' in outputs
+        assert 'pred_verb' in outputs
         verb_pred_logits = outputs['pred_verb'].squeeze(1)
         gt_verbs = torch.stack([t['verbs'] for t in targets])
+
         verb_loss = self.loss_function_verb(verb_pred_logits, gt_verbs)
         verb_acc = accuracy(verb_pred_logits, gt_verbs)[0]
-=======
-        return {'loss_ce': noun_loss, 'noun_acc': noun_acc, 'class_error': torch.tensor(0).cuda(), 'loss_bbox': outputs['pred_boxes'].sum() * 0}
->>>>>>> 1df61a89
 
         return {'loss_nce': noun_loss, 'noun_acc': noun_acc, 'loss_vce': verb_loss, 'verb_acc': verb_acc,
-                'class_error': torch.tensor(0.).cuda()}
+                'class_error': torch.tensor(0.).to(device)}
 
 class PostProcess(nn.Module):
     """ This module converts the model's output into the format expected by the coco api"""
@@ -401,16 +400,13 @@
         num_classes = 250
     elif args.dataset_file == "swig" or args.dataset_file == "imsitu":
         num_classes = args.num_classes
-<<<<<<< HEAD
-        assert args.num_role_queries == 190  # 190 or 504+190
-=======
-        args.decoder_attn_mask = args.role_adj_mat
->>>>>>> 1df61a89
+        args.decoder_attn_mask = args.role_adj_mat if args.use_role_adj_attn_mask else None
     device = torch.device(args.device)
 
     backbone = build_backbone(args)
-
-    dual_transformer = build_transformer(backbone.num_channels, args)
+    args.num_channels = backbone.num_channels
+
+    dual_transformer = build_transformer(args)
 
     model = DETR(
         backbone,
