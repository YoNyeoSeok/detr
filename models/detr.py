# Copyright (c) Facebook, Inc. and its affiliates. All Rights Reserved
"""
DETR model and criterion classes.
"""
import torch
import torch.nn.functional as F
from torch import nn

from util import box_ops
from util.misc import (NestedTensor, nested_tensor_from_tensor_list,
                       accuracy, accuracy_swig, get_world_size, interpolate,
                       is_dist_avail_and_initialized)

from .backbone import build_backbone
from .matcher import build_matcher
from .segmentation import (DETRsegm, PostProcessPanoptic, PostProcessSegm,
                           dice_loss, sigmoid_focal_loss)
from .transformer import build_transformer


class DETR(nn.Module):
    """ This is the DETR module that performs object detection """

<<<<<<< HEAD
    def __init__(self, backbone, transformer, num_classes, num_roles=190, num_verbs=1, aux_loss=False):
=======
    def __init__(self, backbone, transformer, num_classes, num_roles=190, num_verbs=504, aux_loss=False):
>>>>>>> e228b0c6
        """ Initializes the model.
        Parameters:
            backbone: torch module of the backbone to be used. See backbone.py
            transformer: torch module of the transformer architecture. See transformer.py
            num_classes: number of object classes
            num_queries: number of object queries, ie detection slot. This is the maximal number of objects
                         DETR can detect in a single image. For COCO, we recommend 100 queries.
            aux_loss: True if auxiliary decoding losses (loss at each decoder layer) are to be used.
        """
        super().__init__()
        self.num_roles = num_roles
        self.num_verbs = num_verbs
        self.transformer = transformer
        hidden_dim = transformer.d_model
        self.class_embed = nn.Linear(hidden_dim, num_classes)
<<<<<<< HEAD
        # self.num_verbs meanins # of embedding number for verb input for decoder
        self.verb_classification = nn.Linear(hidden_dim, 504)
        self.bbox_embed = MLP(hidden_dim, hidden_dim, 4, 3)
        self.query_embed = nn.Embedding(self.num_verbs + self.num_roles, hidden_dim)  # 0 for verb, 1~191 for role
=======
        self.verb_classification = nn.Linear(hidden_dim, 1)
        self.bbox_embed = MLP(hidden_dim, hidden_dim, 4, 3)
        self.query_embed = nn.Embedding(self.num_roles + self.num_verbs, hidden_dim)  # 0~503 for verb, 504~693 for role
>>>>>>> e228b0c6
        self.input_proj = nn.Conv2d(backbone.num_channels, hidden_dim, kernel_size=1)
        self.backbone = backbone
        self.aux_loss = aux_loss

    def forward(self, samples: NestedTensor):
        """ The forward expects a NestedTensor, which consists of:
               - samples.tensor: batched images, of shape [batch_size x 3 x H x W]
               - samples.mask: a binary mask of shape [batch_size x H x W], containing 1 on padded pixels

            It returns a dict with the following elements:
               - "pred_logits": the classification logits (including no-object) for all queries.
                                Shape= [batch_size x num_queries x (num_classes + 1)]
               - "pred_boxes": The normalized boxes coordinates for all queries, represented as
                               (center_x, center_y, height, width). These values are normalized in [0, 1],
                               relative to the size of each individual image (disregarding possible padding).
                               See PostProcess for information on how to retrieve the unnormalized bounding box.
               - "aux_outputs": Optional, only returned when auxilary losses are activated. It is a list of
                                dictionnaries containing the two above keys for each decoder layer.
        """
        if isinstance(samples, (list, torch.Tensor)):
            samples = nested_tensor_from_tensor_list(samples)
        features, pos = self.backbone(samples)

        src, mask = features[-1].decompose()
        assert mask is not None
        hs = self.transformer(self.input_proj(src), mask, self.query_embed.weight, pos[-1])[0]

        hs_role = hs[:, :, self.num_verbs:]
        hs_verb = hs[:, :, :self.num_verbs]
        outputs_class = self.class_embed(hs_role)
        outputs_coord = self.bbox_embed(hs_role).sigmoid()
        outputs_verb = self.verb_classification(hs_verb)
        out = {'pred_logits': outputs_class[-1], 'pred_boxes': outputs_coord[-1], 'pred_verb': outputs_verb[-1]}

        if self.aux_loss:
            out['aux_outputs'] = self._set_aux_loss(outputs_class, outputs_coord)
        return out

    @torch.jit.unused
    def _set_aux_loss(self, outputs_class, outputs_coord):
        # this is a workaround to make torchscript happy, as torchscript
        # doesn't support dictionary with non-homogeneous values, such
        # as a dict having both a Tensor and a list.
        return [{'pred_logits': a, 'pred_boxes': b}
                for a, b in zip(outputs_class[:-1], outputs_coord[:-1])]


class SetCriterion(nn.Module):
    """ This class computes the loss for DETR.
    The process happens in two steps:
        1) we compute hungarian assignment between ground truth boxes and the outputs of the model
        2) we supervise each pair of matched ground-truth / prediction (supervise class and box)
    """

    def __init__(self, num_classes, matcher, weight_dict, eos_coef, losses):
        """ Create the criterion.
        Parameters:
            num_classes: number of object categories, omitting the special no-object category
            matcher: module able to compute a matching between targets and proposals
            weight_dict: dict containing as key the names of the losses and as values their relative weight.
            eos_coef: relative classification weight applied to the no-object category
            losses: list of all the losses to be applied. See get_loss for list of available losses.
        """
        super().__init__()
        self.num_classes = num_classes
        self.matcher = matcher
        self.weight_dict = weight_dict
        self.eos_coef = eos_coef
        self.losses = losses
        empty_weight = torch.ones(self.num_classes + 1)
        empty_weight[-1] = self.eos_coef
        self.register_buffer('empty_weight', empty_weight)

    def loss_labels(self, outputs, targets, indices, num_boxes, log=True):
        """Classification loss (NLL)
        targets dicts must contain the key "labels" containing a tensor of dim [nb_target_boxes]
        """
        assert 'pred_logits' in outputs
        src_logits = outputs['pred_logits']

        idx = self._get_src_permutation_idx(indices)
        target_classes_o = torch.cat([t["labels"][J] for t, (_, J) in zip(targets, indices)])
        target_classes = torch.full(src_logits.shape[:2], self.num_classes,
                                    dtype=torch.int64, device=src_logits.device)
        target_classes[idx] = target_classes_o

        loss_ce = F.cross_entropy(src_logits.transpose(1, 2), target_classes, self.empty_weight)
        losses = {'loss_ce': loss_ce}

        if log:
            # TODO this should probably be a separate loss, not hacked in this one here
            losses['class_error'] = 100 - accuracy(src_logits[idx], target_classes_o)[0]
        return losses

    @torch.no_grad()
    def loss_cardinality(self, outputs, targets, indices, num_boxes):
        """ Compute the cardinality error, ie the absolute error in the number of predicted non-empty boxes
        This is not really a loss, it is intended for logging purposes only. It doesn't propagate gradients
        """
        pred_logits = outputs['pred_logits']
        device = pred_logits.device
        tgt_lengths = torch.as_tensor([len(v["labels"]) for v in targets], device=device)
        # Count the number of predictions that are NOT "no-object" (which is the last class)
        card_pred = (pred_logits.argmax(-1) != pred_logits.shape[-1] - 1).sum(1)
        card_err = F.l1_loss(card_pred.float(), tgt_lengths.float())
        losses = {'cardinality_error': card_err}
        return losses

    def loss_boxes(self, outputs, targets, indices, num_boxes):
        """Compute the losses related to the bounding boxes, the L1 regression loss and the GIoU loss
           targets dicts must contain the key "boxes" containing a tensor of dim [nb_target_boxes, 4]
           The target boxes are expected in format (center_x, center_y, w, h), normalized by the image size.
        """
        assert 'pred_boxes' in outputs
        idx = self._get_src_permutation_idx(indices)
        src_boxes = outputs['pred_boxes'][idx]
        target_boxes = torch.cat([t['boxes'][i] for t, (_, i) in zip(targets, indices)], dim=0)

        loss_bbox = F.l1_loss(src_boxes, target_boxes, reduction='none')

        losses = {}
        losses['loss_bbox'] = loss_bbox.sum() / num_boxes

        loss_giou = 1 - torch.diag(box_ops.generalized_box_iou(
            box_ops.box_cxcywh_to_xyxy(src_boxes),
            box_ops.box_cxcywh_to_xyxy(target_boxes)))
        losses['loss_giou'] = loss_giou.sum() / num_boxes
        return losses

    def loss_masks(self, outputs, targets, indices, num_boxes):
        """Compute the losses related to the masks: the focal loss and the dice loss.
           targets dicts must contain the key "masks" containing a tensor of dim [nb_target_boxes, h, w]
        """
        assert "pred_masks" in outputs

        src_idx = self._get_src_permutation_idx(indices)
        tgt_idx = self._get_tgt_permutation_idx(indices)
        src_masks = outputs["pred_masks"]
        src_masks = src_masks[src_idx]
        masks = [t["masks"] for t in targets]
        # TODO use valid to mask invalid areas due to padding in loss
        target_masks, valid = nested_tensor_from_tensor_list(masks).decompose()
        target_masks = target_masks.to(src_masks)
        target_masks = target_masks[tgt_idx]

        # upsample predictions to the target size
        src_masks = interpolate(src_masks[:, None], size=target_masks.shape[-2:],
                                mode="bilinear", align_corners=False)
        src_masks = src_masks[:, 0].flatten(1)

        target_masks = target_masks.flatten(1)
        target_masks = target_masks.view(src_masks.shape)
        losses = {
            "loss_mask": sigmoid_focal_loss(src_masks, target_masks, num_boxes),
            "loss_dice": dice_loss(src_masks, target_masks, num_boxes),
        }
        return losses

    def _get_src_permutation_idx(self, indices):
        # permute predictions following indices
        batch_idx = torch.cat([torch.full_like(src, i) for i, (src, _) in enumerate(indices)])
        src_idx = torch.cat([src for (src, _) in indices])
        return batch_idx, src_idx

    def _get_tgt_permutation_idx(self, indices):
        # permute targets following indices
        batch_idx = torch.cat([torch.full_like(tgt, i) for i, (_, tgt) in enumerate(indices)])
        tgt_idx = torch.cat([tgt for (_, tgt) in indices])
        return batch_idx, tgt_idx

    def get_loss(self, loss, outputs, targets, indices, num_boxes, **kwargs):
        loss_map = {
            'labels': self.loss_labels,
            'cardinality': self.loss_cardinality,
            'boxes': self.loss_boxes,
            'masks': self.loss_masks
        }
        assert loss in loss_map, f'do you really want to compute {loss} loss?'
        return loss_map[loss](outputs, targets, indices, num_boxes, **kwargs)

    def forward(self, outputs, targets):
        """ This performs the loss computation.
        Parameters:
             outputs: dict of tensors, see the output specification of the model for the format
             targets: list of dicts, such that len(targets) == batch_size.
                      The expected keys in each dict depends on the losses applied, see each loss' doc
        """
        outputs_without_aux = {k: v for k, v in outputs.items() if k != 'aux_outputs'}

        # Retrieve the matching between the outputs of the last layer and the targets
        indices = self.matcher(outputs_without_aux, targets)

        # Compute the average number of target boxes accross all nodes, for normalization purposes
        num_boxes = sum(len(t["labels"]) for t in targets)
        num_boxes = torch.as_tensor([num_boxes], dtype=torch.float, device=next(iter(outputs.values())).device)
        if is_dist_avail_and_initialized():
            torch.distributed.all_reduce(num_boxes)
        num_boxes = torch.clamp(num_boxes / get_world_size(), min=1).item()

        # Compute all the requested losses
        losses = {}
        for loss in self.losses:
            losses.update(self.get_loss(loss, outputs, targets, indices, num_boxes))

        # In case of auxiliary losses, we repeat this process with the output of each intermediate layer.
        if 'aux_outputs' in outputs:
            for i, aux_outputs in enumerate(outputs['aux_outputs']):
                indices = self.matcher(aux_outputs, targets)
                for loss in self.losses:
                    if loss == 'masks':
                        # Intermediate masks losses are too costly to compute, we ignore them.
                        continue
                    kwargs = {}
                    if loss == 'labels':
                        # Logging is enabled only for the last layer
                        kwargs = {'log': False}
                    l_dict = self.get_loss(loss, aux_outputs, targets, indices, num_boxes, **kwargs)
                    l_dict = {k + f'_{i}': v for k, v in l_dict.items()}
                    losses.update(l_dict)

        return losses


class LabelSmoothing(nn.Module):
    """
    NLL loss with label smoothing.
    """

    def __init__(self, smoothing=0.0):
        """
        Constructor for the LabelSmoothing module.
        :param smoothing: label smoothing factor
        """
        super(LabelSmoothing, self).__init__()
        self.confidence = 1.0 - smoothing
        self.smoothing = smoothing

    def forward(self, x, target):

        logprobs = torch.nn.functional.log_softmax(x, dim=-1)
        nll_loss = -logprobs.gather(dim=-1, index=target.unsqueeze(1))
        nll_loss = nll_loss.squeeze(1)
        smooth_loss = -logprobs.mean(dim=-1)
        loss = self.confidence * nll_loss + self.smoothing * smooth_loss
        return loss.mean()


class SWiGCriterion(nn.Module):
    """ This class computes the loss for DETR with SWiG dataset.
    """

<<<<<<< HEAD
    def __init__(self, num_classes, weight_dict):
=======
    def __init__(self, num_classes, weight_dict, loss_ratio):
>>>>>>> e228b0c6
        """ Create the criterion.
        """
        super().__init__()
        self.num_classes = num_classes
        self.weight_dict = weight_dict
        self.loss_function = LabelSmoothing(0.2)
        self.loss_function_for_verb = LabelSmoothing(0.2)
        self.num_verb = 504
        self.num_roles = 190

    def forward(self, outputs, targets):
        """ This performs the loss computation.
        Parameters:
             outputs: dict of tensors, see the output specification of the model for the format
             targets: list of dicts, such that len(targets) == batch_size.
                      The expected keys in each dict depends on the losses applied, see each loss' doc
        """
        assert 'pred_logits' in outputs
        batch_noun_loss = []
        batch_noun_acc = []

        role_noun_pred_logits = outputs['pred_logits']
        verb_pred_logits = outputs['pred_verb'].squeeze(dim=1)

        for b, t in enumerate(targets):
            role_noun_loss = []
            for n in range(3):
<<<<<<< HEAD
                role_noun_loss.append(self.loss_function(
                    role_noun_pred_logits[b, t['roles']], t['labels'][:len(t['roles']), n].long().cuda()))
            batch_noun_loss.append(sum(role_noun_loss) / 3)
            batch_noun_acc += accuracy_swig(role_noun_pred_logits[b,
                                            t['roles']], t['labels'][:len(t['roles'])].long().cuda())
=======
                role_noun_loss.append(
                    self.loss_function(role_noun_pred_logits[b, t['roles']], t['labels'][:len(t['roles']), n].long().cuda()))
            batch_noun_loss.append(sum(role_noun_loss) / 3)
            batch_noun_acc += accuracy_swig(
                role_noun_pred_logits[b, t['roles']], t['labels'][:len(t['roles'])].long().cuda())
>>>>>>> e228b0c6

        noun_loss = torch.stack(batch_noun_loss).mean()
        noun_acc = torch.stack(batch_noun_acc).mean()

        gt_verbs = torch.stack([t['verbs'] for t in targets])
        verb_loss = self.loss_function_for_verb(verb_pred_logits, gt_verbs)
        verb_acc = accuracy(verb_pred_logits, gt_verbs)[0]

<<<<<<< HEAD
        return {'loss_vce': verb_loss, 'loss_nce': noun_loss, 'verb_error': verb_acc, 'noun_error': noun_acc, 'class_error': torch.tensor(0).cuda(), 'loss_bbox': outputs['pred_boxes'].sum() * 0}
=======
        return {'loss_vce': verb_loss, 'loss_nce': noun_loss, 'verb_acc': verb_acc, 'noun_acc': noun_acc,
                'class_error': torch.tensor(0).cuda(), 'loss_bbox': outputs['pred_boxes'].sum() * 0}
>>>>>>> e228b0c6


class PostProcess(nn.Module):
    """ This module converts the model's output into the format expected by the coco api"""
    @torch.no_grad()
    def forward(self, outputs, target_sizes):
        """ Perform the computation
        Parameters:
            outputs: raw outputs of the model
            target_sizes: tensor of dimension [batch_size x 2] containing the size of each images of the batch
                          For evaluation, this must be the original image size (before any data augmentation)
                          For visualization, this should be the image size after data augment, but before padding
        """
        out_logits, out_bbox = outputs['pred_logits'], outputs['pred_boxes']

        assert len(out_logits) == len(target_sizes)
        assert target_sizes.shape[1] == 2

        prob = F.softmax(out_logits, -1)
        scores, labels = prob[..., :-1].max(-1)

        # convert to [x0, y0, x1, y1] format
        boxes = box_ops.box_cxcywh_to_xyxy(out_bbox)
        # and from relative [0, 1] to absolute [0, height] coordinates
        img_h, img_w = target_sizes.unbind(1)
        scale_fct = torch.stack([img_w, img_h, img_w, img_h], dim=1)
        boxes = boxes * scale_fct[:, None, :]

        results = [{'scores': s, 'labels': l, 'boxes': b} for s, l, b in zip(scores, labels, boxes)]

        return results


class MLP(nn.Module):
    """ Very simple multi-layer perceptron (also called FFN)"""

    def __init__(self, input_dim, hidden_dim, output_dim, num_layers):
        super().__init__()
        self.num_layers = num_layers
        h = [hidden_dim] * (num_layers - 1)
        self.layers = nn.ModuleList(nn.Linear(n, k) for n, k in zip([input_dim] + h, h + [output_dim]))

    def forward(self, x):
        for i, layer in enumerate(self.layers):
            x = F.relu(layer(x)) if i < self.num_layers - 1 else layer(x)
        return x


def build(args):
    # the `num_classes` naming here is somewhat misleading.
    # it indeed corresponds to `max_obj_id + 1`, where max_obj_id
    # is the maximum id for a class in your dataset. For example,
    # COCO has a max_obj_id of 90, so we pass `num_classes` to be 91.
    # As another example, for a dataset that has a single class with id 1,
    # you should pass `num_classes` to be 2 (max_obj_id + 1).
    # For more details on this, check the following discussion
    # https://github.com/facebookresearch/detr/issues/108#issuecomment-650269223
    num_classes = 20 if args.dataset_file != 'coco' else 91
    if args.dataset_file == "coco_panoptic":
        # for panoptic, we just add a num_classes that is large enough to hold
        # max_obj_id + 1, but the exact value doesn't really matter
        num_classes = 250
    elif args.dataset_file == "swig" or args.dataset_file == "imsitu":
        num_classes = args.num_classes
    device = torch.device(args.device)

    backbone = build_backbone(args)

    transformer = build_transformer(args)

    model = DETR(
        backbone,
        transformer,
        num_classes=num_classes,
        num_roles=args.num_roles,
        num_verbs=args.num_verbs,
        aux_loss=args.aux_loss,
    )
    if args.masks:
        model = DETRsegm(model, freeze_detr=(args.frozen_weights is not None))
    weight_dict = {'loss_nce': 1, 'loss_bbox': args.bbox_loss_coef}
    weight_dict['loss_vce'] = args.loss_ratio
    weight_dict['loss_giou'] = args.giou_loss_coef
    if args.masks:
        weight_dict["loss_mask"] = args.mask_loss_coef
        weight_dict["loss_dice"] = args.dice_loss_coef
    # TODO this is a hack
    if args.aux_loss:
        aux_weight_dict = {}
        for i in range(args.dec_layers - 1):
            aux_weight_dict.update({k + f'_{i}': v for k, v in weight_dict.items()})
        weight_dict.update(aux_weight_dict)

    losses = ['labels', 'boxes', 'cardinality']
    if args.masks:
        losses += ["masks"]
    if args.dataset_file != "swig" and args.dataset_file != "imsitu":
        matcher = build_matcher(args)
        criterion = SetCriterion(num_classes, matcher=matcher, weight_dict=weight_dict,
                                 eos_coef=args.eos_coef, losses=losses)
        criterion.to(device)
    else:
        criterion = SWiGCriterion(num_classes, weight_dict=weight_dict)
    postprocessors = {'bbox': PostProcess()}
    if args.masks:
        postprocessors['segm'] = PostProcessSegm()
        if args.dataset_file == "coco_panoptic":
            is_thing_map = {i: i <= 90 for i in range(201)}
            postprocessors["panoptic"] = PostProcessPanoptic(is_thing_map, threshold=0.85)

    return model, criterion, postprocessors<|MERGE_RESOLUTION|>--- conflicted
+++ resolved
@@ -21,11 +21,7 @@
 class DETR(nn.Module):
     """ This is the DETR module that performs object detection """
 
-<<<<<<< HEAD
-    def __init__(self, backbone, transformer, num_classes, num_roles=190, num_verbs=1, aux_loss=False):
-=======
     def __init__(self, backbone, transformer, num_classes, num_roles=190, num_verbs=504, aux_loss=False):
->>>>>>> e228b0c6
         """ Initializes the model.
         Parameters:
             backbone: torch module of the backbone to be used. See backbone.py
@@ -41,16 +37,9 @@
         self.transformer = transformer
         hidden_dim = transformer.d_model
         self.class_embed = nn.Linear(hidden_dim, num_classes)
-<<<<<<< HEAD
-        # self.num_verbs meanins # of embedding number for verb input for decoder
-        self.verb_classification = nn.Linear(hidden_dim, 504)
-        self.bbox_embed = MLP(hidden_dim, hidden_dim, 4, 3)
-        self.query_embed = nn.Embedding(self.num_verbs + self.num_roles, hidden_dim)  # 0 for verb, 1~191 for role
-=======
         self.verb_classification = nn.Linear(hidden_dim, 1)
         self.bbox_embed = MLP(hidden_dim, hidden_dim, 4, 3)
-        self.query_embed = nn.Embedding(self.num_roles + self.num_verbs, hidden_dim)  # 0~503 for verb, 504~693 for role
->>>>>>> e228b0c6
+        self.query_embed = nn.Embedding(self.num_verbs + self.num_roles, hidden_dim)  # 0~503 for verb, 504~693 for role
         self.input_proj = nn.Conv2d(backbone.num_channels, hidden_dim, kernel_size=1)
         self.backbone = backbone
         self.aux_loss = aux_loss
@@ -302,11 +291,7 @@
     """ This class computes the loss for DETR with SWiG dataset.
     """
 
-<<<<<<< HEAD
     def __init__(self, num_classes, weight_dict):
-=======
-    def __init__(self, num_classes, weight_dict, loss_ratio):
->>>>>>> e228b0c6
         """ Create the criterion.
         """
         super().__init__()
@@ -334,19 +319,11 @@
         for b, t in enumerate(targets):
             role_noun_loss = []
             for n in range(3):
-<<<<<<< HEAD
-                role_noun_loss.append(self.loss_function(
-                    role_noun_pred_logits[b, t['roles']], t['labels'][:len(t['roles']), n].long().cuda()))
-            batch_noun_loss.append(sum(role_noun_loss) / 3)
-            batch_noun_acc += accuracy_swig(role_noun_pred_logits[b,
-                                            t['roles']], t['labels'][:len(t['roles'])].long().cuda())
-=======
                 role_noun_loss.append(
                     self.loss_function(role_noun_pred_logits[b, t['roles']], t['labels'][:len(t['roles']), n].long().cuda()))
             batch_noun_loss.append(sum(role_noun_loss) / 3)
             batch_noun_acc += accuracy_swig(
                 role_noun_pred_logits[b, t['roles']], t['labels'][:len(t['roles'])].long().cuda())
->>>>>>> e228b0c6
 
         noun_loss = torch.stack(batch_noun_loss).mean()
         noun_acc = torch.stack(batch_noun_acc).mean()
@@ -355,12 +332,8 @@
         verb_loss = self.loss_function_for_verb(verb_pred_logits, gt_verbs)
         verb_acc = accuracy(verb_pred_logits, gt_verbs)[0]
 
-<<<<<<< HEAD
-        return {'loss_vce': verb_loss, 'loss_nce': noun_loss, 'verb_error': verb_acc, 'noun_error': noun_acc, 'class_error': torch.tensor(0).cuda(), 'loss_bbox': outputs['pred_boxes'].sum() * 0}
-=======
         return {'loss_vce': verb_loss, 'loss_nce': noun_loss, 'verb_acc': verb_acc, 'noun_acc': noun_acc,
                 'class_error': torch.tensor(0).cuda(), 'loss_bbox': outputs['pred_boxes'].sum() * 0}
->>>>>>> e228b0c6
 
 
 class PostProcess(nn.Module):
