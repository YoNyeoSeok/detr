# Copyright (c) Facebook, Inc. and its affiliates. All Rights Reserved
"""
DETR model and criterion classes.
"""
import torch
import torch.nn.functional as F
from torch import nn

from util import box_ops
from util.misc import (NestedTensor, nested_tensor_from_tensor_list,
                       accuracy, accuracy_swig, get_world_size, interpolate,
                       is_dist_avail_and_initialized)

from .backbone import build_backbone
from .matcher import build_matcher
from .segmentation import (DETRsegm, PostProcessPanoptic, PostProcessSegm,
                           dice_loss, sigmoid_focal_loss)
from .transformer import build_transformer


class DETR(nn.Module):
    """ This is the DETR module that performs object detection """
<<<<<<< HEAD
    def __init__(self, backbone, transformer, num_classes, num_roles, aux_loss=False):
=======

    def __init__(self, backbone, transformer, num_classes, num_role_queries, aux_loss=False):
>>>>>>> 406e1226
        """ Initializes the model.
        Parameters:
            backbone: torch module of the backbone to be used. See backbone.py
            transformer: torch module of the transformer architecture. See transformer.py
            num_classes: number of object classes
            num_roles: number of object queries, ie detection slot. This is the maximal number of objects
                         DETR can detect in a single image. For COCO, we recommend 100 queries.
            aux_loss: True if auxiliary decoding losses (loss at each decoder layer) are to be used.
        """
        super().__init__()
<<<<<<< HEAD
        self.num_roles = num_roles
=======
        self.num_role_queries = num_role_queries
>>>>>>> 406e1226
        self.transformer = transformer
        hidden_dim = transformer.d_model
        self.class_embed = nn.Linear(hidden_dim, num_classes)
        self.bbox_embed = MLP(hidden_dim, hidden_dim, 4, 3)
<<<<<<< HEAD
        self.role_embed = nn.Embedding(num_roles, hidden_dim)
=======
        self.query_embed = nn.Embedding(num_role_queries, hidden_dim)
>>>>>>> 406e1226
        self.input_proj = nn.Conv2d(backbone.num_channels, hidden_dim, kernel_size=1)
        self.backbone = backbone
        self.aux_loss = aux_loss

    def forward(self, samples: NestedTensor, targets):
        """ The forward expects a NestedTensor, which consists of:
               - samples.tensor: batched images, of shape [batch_size x 3 x H x W]
               - samples.mask: a binary mask of shape [batch_size x H x W], containing 1 on padded pixels
               - verbs: batched gt verbs of sample images [batch_size x 1]
               - roles: bathced roles according to gt verbs of sample iamges [batch_size x (max role:6)]

            It returns a dict with the following elements:
               - "pred_logits": the classification logits (including no-object) for all queries.
                                Shape= [batch_size x num_roles x (num_classes + 1)]
               - "pred_boxes": The normalized boxes coordinates for all queries, represented as
                               (center_x, center_y, height, width). These values are normalized in [0, 1],
                               relative to the size of each individual image (disregarding possible padding).
                               See PostProcess for information on how to retrieve the unnormalized bounding box.
               - "aux_outputs": Optional, only returned when auxilary losses are activated. It is a list of
                                dictionnaries containing the two above keys for each decoder layer.
        """
       
        if isinstance(samples, (list, torch.Tensor)):
            samples = nested_tensor_from_tensor_list(samples)
        features, pos = self.backbone(samples)

        src, mask = features[-1].decompose()
        assert mask is not None
        
        batch_hs = []
        for i in range(src.shape[0]): #batchsize
            selected_query_embed = self.role_embed.weight[targets[i]['roles']]
            sliced_hs = self.transformer(self.input_proj(src[i:i+1]), mask[i:i+1], selected_query_embed, pos[-1][i:i+1])[0] # hs : num_layer x 1 x num_queries x hidden_dim
            padded_hs = F.pad(sliced_hs, (0,0,0,6-len(selected_query_embed)), mode='constant', value=0)
            batch_hs.append(padded_hs)
        hs = torch.cat(batch_hs, dim=1)

        outputs_class = self.class_embed(hs)
        outputs_coord = self.bbox_embed(hs).sigmoid()
        out = {'pred_logits': outputs_class[-1], 'pred_boxes': outputs_coord[-1]}
        if self.aux_loss:
            out['aux_outputs'] = self._set_aux_loss(outputs_class, outputs_coord)

        return out

    @torch.jit.unused
    def _set_aux_loss(self, outputs_class, outputs_coord):
        # this is a workaround to make torchscript happy, as torchscript
        # doesn't support dictionary with non-homogeneous values, such
        # as a dict having both a Tensor and a list.
        return [{'pred_logits': a, 'pred_boxes': b}
                for a, b in zip(outputs_class[:-1], outputs_coord[:-1])]


class SetCriterion(nn.Module):
    """ This class computes the loss for DETR.
    The process happens in two steps:
        1) we compute hungarian assignment between ground truth boxes and the outputs of the model
        2) we supervise each pair of matched ground-truth / prediction (supervise class and box)
    """

    def __init__(self, num_classes, matcher, weight_dict, eos_coef, losses):
        """ Create the criterion.
        Parameters:
            num_classes: number of object categories, omitting the special no-object category
            matcher: module able to compute a matching between targets and proposals
            weight_dict: dict containing as key the names of the losses and as values their relative weight.
            eos_coef: relative classification weight applied to the no-object category
            losses: list of all the losses to be applied. See get_loss for list of available losses.
        """
        super().__init__()
        self.num_classes = num_classes
        self.matcher = matcher
        self.weight_dict = weight_dict
        self.eos_coef = eos_coef
        self.losses = losses
        empty_weight = torch.ones(self.num_classes + 1)
        empty_weight[-1] = self.eos_coef
        self.register_buffer('empty_weight', empty_weight)

    def loss_labels(self, outputs, targets, indices, num_boxes, log=True):
        """Classification loss (NLL)
        targets dicts must contain the key "labels" containing a tensor of dim [nb_target_boxes]
        """
        assert 'pred_logits' in outputs
        src_logits = outputs['pred_logits']

        idx = self._get_src_permutation_idx(indices)
        target_classes_o = torch.cat([t["labels"][J] for t, (_, J) in zip(targets, indices)])
        target_classes = torch.full(src_logits.shape[:2], self.num_classes,
                                    dtype=torch.int64, device=src_logits.device)
        target_classes[idx] = target_classes_o

        loss_ce = F.cross_entropy(src_logits.transpose(1, 2), target_classes, self.empty_weight)
        losses = {'loss_ce': loss_ce}

        if log:
            # TODO this should probably be a separate loss, not hacked in this one here
            losses['class_error'] = 100 - accuracy(src_logits[idx], target_classes_o)[0]
        return losses

    @torch.no_grad()
    def loss_cardinality(self, outputs, targets, indices, num_boxes):
        """ Compute the cardinality error, ie the absolute error in the number of predicted non-empty boxes
        This is not really a loss, it is intended for logging purposes only. It doesn't propagate gradients
        """
        pred_logits = outputs['pred_logits']
        device = pred_logits.device
        tgt_lengths = torch.as_tensor([len(v["labels"]) for v in targets], device=device)
        # Count the number of predictions that are NOT "no-object" (which is the last class)
        card_pred = (pred_logits.argmax(-1) != pred_logits.shape[-1] - 1).sum(1)
        card_err = F.l1_loss(card_pred.float(), tgt_lengths.float())
        losses = {'cardinality_error': card_err}
        return losses

    def loss_boxes(self, outputs, targets, indices, num_boxes):
        """Compute the losses related to the bounding boxes, the L1 regression loss and the GIoU loss
           targets dicts must contain the key "boxes" containing a tensor of dim [nb_target_boxes, 4]
           The target boxes are expected in format (center_x, center_y, w, h), normalized by the image size.
        """
        assert 'pred_boxes' in outputs
        idx = self._get_src_permutation_idx(indices)
        src_boxes = outputs['pred_boxes'][idx]
        target_boxes = torch.cat([t['boxes'][i] for t, (_, i) in zip(targets, indices)], dim=0)

        loss_bbox = F.l1_loss(src_boxes, target_boxes, reduction='none')

        losses = {}
        losses['loss_bbox'] = loss_bbox.sum() / num_boxes

        loss_giou = 1 - torch.diag(box_ops.generalized_box_iou(
            box_ops.box_cxcywh_to_xyxy(src_boxes),
            box_ops.box_cxcywh_to_xyxy(target_boxes)))
        losses['loss_giou'] = loss_giou.sum() / num_boxes
        return losses

    def loss_masks(self, outputs, targets, indices, num_boxes):
        """Compute the losses related to the masks: the focal loss and the dice loss.
           targets dicts must contain the key "masks" containing a tensor of dim [nb_target_boxes, h, w]
        """
        assert "pred_masks" in outputs

        src_idx = self._get_src_permutation_idx(indices)
        tgt_idx = self._get_tgt_permutation_idx(indices)
        src_masks = outputs["pred_masks"]
        src_masks = src_masks[src_idx]
        masks = [t["masks"] for t in targets]
        # TODO use valid to mask invalid areas due to padding in loss
        target_masks, valid = nested_tensor_from_tensor_list(masks).decompose()
        target_masks = target_masks.to(src_masks)
        target_masks = target_masks[tgt_idx]

        # upsample predictions to the target size
        src_masks = interpolate(src_masks[:, None], size=target_masks.shape[-2:],
                                mode="bilinear", align_corners=False)
        src_masks = src_masks[:, 0].flatten(1)

        target_masks = target_masks.flatten(1)
        target_masks = target_masks.view(src_masks.shape)
        losses = {
            "loss_mask": sigmoid_focal_loss(src_masks, target_masks, num_boxes),
            "loss_dice": dice_loss(src_masks, target_masks, num_boxes),
        }
        return losses

    def _get_src_permutation_idx(self, indices):
        # permute predictions following indices
        batch_idx = torch.cat([torch.full_like(src, i) for i, (src, _) in enumerate(indices)])
        src_idx = torch.cat([src for (src, _) in indices])
        return batch_idx, src_idx

    def _get_tgt_permutation_idx(self, indices):
        # permute targets following indices
        batch_idx = torch.cat([torch.full_like(tgt, i) for i, (_, tgt) in enumerate(indices)])
        tgt_idx = torch.cat([tgt for (_, tgt) in indices])
        return batch_idx, tgt_idx

    def get_loss(self, loss, outputs, targets, indices, num_boxes, **kwargs):
        loss_map = {
            'labels': self.loss_labels,
            'cardinality': self.loss_cardinality,
            'boxes': self.loss_boxes,
            'masks': self.loss_masks
        }
        assert loss in loss_map, f'do you really want to compute {loss} loss?'
        return loss_map[loss](outputs, targets, indices, num_boxes, **kwargs)

    def forward(self, outputs, targets):
        """ This performs the loss computation.
        Parameters:
             outputs: dict of tensors, see the output specification of the model for the format
             targets: list of dicts, such that len(targets) == batch_size.
                      The expected keys in each dict depends on the losses applied, see each loss' doc
        """
        outputs_without_aux = {k: v for k, v in outputs.items() if k != 'aux_outputs'}

        # Retrieve the matching between the outputs of the last layer and the targets
        indices = self.matcher(outputs_without_aux, targets)

        # Compute the average number of target boxes accross all nodes, for normalization purposes
        num_boxes = sum(len(t["labels"]) for t in targets)
        num_boxes = torch.as_tensor([num_boxes], dtype=torch.float, device=next(iter(outputs.values())).device)
        if is_dist_avail_and_initialized():
            torch.distributed.all_reduce(num_boxes)
        num_boxes = torch.clamp(num_boxes / get_world_size(), min=1).item()

        # Compute all the requested losses
        losses = {}
        for loss in self.losses:
            losses.update(self.get_loss(loss, outputs, targets, indices, num_boxes))

        # In case of auxiliary losses, we repeat this process with the output of each intermediate layer.
        if 'aux_outputs' in outputs:
            for i, aux_outputs in enumerate(outputs['aux_outputs']):
                indices = self.matcher(aux_outputs, targets)
                for loss in self.losses:
                    if loss == 'masks':
                        # Intermediate masks losses are too costly to compute, we ignore them.
                        continue
                    kwargs = {}
                    if loss == 'labels':
                        # Logging is enabled only for the last layer
                        kwargs = {'log': False}
                    l_dict = self.get_loss(loss, aux_outputs, targets, indices, num_boxes, **kwargs)
                    l_dict = {k + f'_{i}': v for k, v in l_dict.items()}
                    losses.update(l_dict)

        return losses


class LabelSmoothing(nn.Module):
    """
    NLL loss with label smoothing.
    """

    def __init__(self, smoothing=0.0):
        """
        Constructor for the LabelSmoothing module.
        :param smoothing: label smoothing factor
        """
        super(LabelSmoothing, self).__init__()
        self.confidence = 1.0 - smoothing
        self.smoothing = smoothing

    def forward(self, x, target):

        logprobs = torch.nn.functional.log_softmax(x, dim=-1)
        nll_loss = -logprobs.gather(dim=-1, index=target.unsqueeze(1))
        nll_loss = nll_loss.squeeze(1)
        smooth_loss = -logprobs.mean(dim=-1)
        loss = self.confidence * nll_loss + self.smoothing * smooth_loss
        return loss.mean()


class SWiGCriterion(nn.Module):
    """ This class computes the loss for DETR with SWiG dataset.
    """

    def __init__(self, num_classes, weight_dict):
        """ Create the criterion.
        """
        super().__init__()
        self.num_classes = num_classes
        self.weight_dict = weight_dict
        self.loss_function = LabelSmoothing(0.2)

    def forward(self, outputs, targets):
        """ This performs the loss computation.
        Parameters:
             outputs: dict of tensors, see the output specification of the model for the format
             targets: list of dicts, such that len(targets) == batch_size.
                      The expected keys in each dict depends on the losses applied, see each loss' doc
        """
        assert 'pred_logits' in outputs
        batch_noun_loss = []
        batch_noun_acc = []
        for b, (p, t) in enumerate(zip(outputs['pred_logits'], targets)):
            num_roles = len(t['roles'])
            role_noun_loss = []
            for n in range(3):
                role_noun_loss.append(self.loss_function(p[:num_roles], t['labels'][:num_roles, n].long().cuda()))
            batch_noun_loss.append(sum(role_noun_loss))
            batch_noun_acc += accuracy_swig(p[:num_roles], t['labels'][:num_roles].long().cuda())
        noun_loss = torch.stack(batch_noun_loss).mean()
        noun_acc = torch.stack(batch_noun_acc).mean()

        return {'loss_ce': noun_loss, 'noun_acc': noun_acc, 'class_error': torch.tensor(0.).cuda(), 'loss_bbox': outputs['pred_boxes'].sum() * 0}


class PostProcess(nn.Module):
    """ This module converts the model's output into the format expected by the coco api"""
    @torch.no_grad()
    def forward(self, outputs, target_sizes):
        """ Perform the computation
        Parameters:
            outputs: raw outputs of the model
            target_sizes: tensor of dimension [batch_size x 2] containing the size of each images of the batch
                          For evaluation, this must be the original image size (before any data augmentation)
                          For visualization, this should be the image size after data augment, but before padding
        """
        out_logits, out_bbox = outputs['pred_logits'], outputs['pred_boxes']

        assert len(out_logits) == len(target_sizes)
        assert target_sizes.shape[1] == 2

        prob = F.softmax(out_logits, -1)
        scores, labels = prob[..., :-1].max(-1)

        # convert to [x0, y0, x1, y1] format
        boxes = box_ops.box_cxcywh_to_xyxy(out_bbox)
        # and from relative [0, 1] to absolute [0, height] coordinates
        img_h, img_w = target_sizes.unbind(1)
        scale_fct = torch.stack([img_w, img_h, img_w, img_h], dim=1)
        boxes = boxes * scale_fct[:, None, :]

        results = [{'scores': s, 'labels': l, 'boxes': b} for s, l, b in zip(scores, labels, boxes)]

        return results


class MLP(nn.Module):
    """ Very simple multi-layer perceptron (also called FFN)"""

    def __init__(self, input_dim, hidden_dim, output_dim, num_layers):
        super().__init__()
        self.num_layers = num_layers
        h = [hidden_dim] * (num_layers - 1)
        self.layers = nn.ModuleList(nn.Linear(n, k) for n, k in zip([input_dim] + h, h + [output_dim]))

    def forward(self, x):
        for i, layer in enumerate(self.layers):
            x = F.relu(layer(x)) if i < self.num_layers - 1 else layer(x)
        return x


def build(args):
    # the `num_classes` naming here is somewhat misleading.
    # it indeed corresponds to `max_obj_id + 1`, where max_obj_id
    # is the maximum id for a class in your dataset. For example,
    # COCO has a max_obj_id of 90, so we pass `num_classes` to be 91.
    # As another example, for a dataset that has a single class with id 1,
    # you should pass `num_classes` to be 2 (max_obj_id + 1).
    # For more details on this, check the following discussion
    # https://github.com/facebookresearch/detr/issues/108#issuecomment-650269223
    num_classes = 20 if args.dataset_file != 'coco' else 91
    if args.dataset_file == "coco_panoptic":
        # for panoptic, we just add a num_classes that is large enough to hold
        # max_obj_id + 1, but the exact value doesn't really matter
        num_classes = 250
    elif args.dataset_file == "swig" or args.dataset_file == "imsitu":
        num_classes = args.num_classes
<<<<<<< HEAD
        assert args.num_roles == 190  # 190 or 504+190
=======
>>>>>>> 406e1226
    device = torch.device(args.device)

    backbone = build_backbone(args)

    transformer = build_transformer(args)

    model = DETR(
        backbone,
        transformer,
        num_classes=num_classes,
<<<<<<< HEAD
        num_roles=args.num_roles,
=======
        num_role_queries=args.num_role_queries,
>>>>>>> 406e1226
        aux_loss=args.aux_loss,
    )
    if args.masks:
        model = DETRsegm(model, freeze_detr=(args.frozen_weights is not None))
    weight_dict = {'loss_ce': 1, 'loss_bbox': args.bbox_loss_coef}
    weight_dict['loss_giou'] = args.giou_loss_coef
    if args.masks:
        weight_dict["loss_mask"] = args.mask_loss_coef
        weight_dict["loss_dice"] = args.dice_loss_coef
    # TODO this is a hack
    if args.aux_loss:
        aux_weight_dict = {}
        for i in range(args.dec_layers - 1):
            aux_weight_dict.update({k + f'_{i}': v for k, v in weight_dict.items()})
        weight_dict.update(aux_weight_dict)

    losses = ['labels', 'boxes', 'cardinality']
    if args.masks:
        losses += ["masks"]
    if args.dataset_file != "swig" and args.dataset_file != "imsitu":
        matcher = build_matcher(args)
        criterion = SetCriterion(num_classes, matcher=matcher, weight_dict=weight_dict,
                                 eos_coef=args.eos_coef, losses=losses)
        criterion.to(device)
    else:
        criterion = SWiGCriterion(num_classes, weight_dict=weight_dict)
    postprocessors = {'bbox': PostProcess()}
    if args.masks:
        postprocessors['segm'] = PostProcessSegm()
        if args.dataset_file == "coco_panoptic":
            is_thing_map = {i: i <= 90 for i in range(201)}
            postprocessors["panoptic"] = PostProcessPanoptic(is_thing_map, threshold=0.85)

    return model, criterion, postprocessors<|MERGE_RESOLUTION|>--- conflicted
+++ resolved
@@ -20,12 +20,8 @@
 
 class DETR(nn.Module):
     """ This is the DETR module that performs object detection """
-<<<<<<< HEAD
-    def __init__(self, backbone, transformer, num_classes, num_roles, aux_loss=False):
-=======
 
     def __init__(self, backbone, transformer, num_classes, num_role_queries, aux_loss=False):
->>>>>>> 406e1226
         """ Initializes the model.
         Parameters:
             backbone: torch module of the backbone to be used. See backbone.py
@@ -36,20 +32,12 @@
             aux_loss: True if auxiliary decoding losses (loss at each decoder layer) are to be used.
         """
         super().__init__()
-<<<<<<< HEAD
-        self.num_roles = num_roles
-=======
         self.num_role_queries = num_role_queries
->>>>>>> 406e1226
         self.transformer = transformer
         hidden_dim = transformer.d_model
         self.class_embed = nn.Linear(hidden_dim, num_classes)
         self.bbox_embed = MLP(hidden_dim, hidden_dim, 4, 3)
-<<<<<<< HEAD
-        self.role_embed = nn.Embedding(num_roles, hidden_dim)
-=======
         self.query_embed = nn.Embedding(num_role_queries, hidden_dim)
->>>>>>> 406e1226
         self.input_proj = nn.Conv2d(backbone.num_channels, hidden_dim, kernel_size=1)
         self.backbone = backbone
         self.aux_loss = aux_loss
@@ -401,10 +389,6 @@
         num_classes = 250
     elif args.dataset_file == "swig" or args.dataset_file == "imsitu":
         num_classes = args.num_classes
-<<<<<<< HEAD
-        assert args.num_roles == 190  # 190 or 504+190
-=======
->>>>>>> 406e1226
     device = torch.device(args.device)
 
     backbone = build_backbone(args)
@@ -415,11 +399,7 @@
         backbone,
         transformer,
         num_classes=num_classes,
-<<<<<<< HEAD
-        num_roles=args.num_roles,
-=======
         num_role_queries=args.num_role_queries,
->>>>>>> 406e1226
         aux_loss=args.aux_loss,
     )
     if args.masks:
