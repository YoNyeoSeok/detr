# Copyright (c) Facebook, Inc. and its affiliates. All Rights Reserved
"""
DETR model and criterion classes.
"""
import torch
import torch.nn.functional as F
from torch import nn

from util import box_ops
from util.misc import (NestedTensor, nested_tensor_from_tensor_list,
                       accuracy, accuracy_swig, get_world_size, interpolate,
                       is_dist_avail_and_initialized)

from .backbone import build_backbone
from .matcher import build_matcher
from .segmentation import (DETRsegm, PostProcessPanoptic, PostProcessSegm,
                           dice_loss, sigmoid_focal_loss)
from .transformer import build_transformer


class DETR(nn.Module):
    """ This is the DETR module that performs object detection """
<<<<<<< HEAD
    def __init__(self, backbone, transformer, num_classes, num_roles, aux_loss=False):
=======

    def __init__(self, backbone, transformer, num_classes, num_queries, aux_loss=False):
>>>>>>> 956e6bb7
        """ Initializes the model.
        Parameters:
            backbone: torch module of the backbone to be used. See backbone.py
            transformer: torch module of the transformer architecture. See transformer.py
            num_classes: number of object classes
            num_roles: number of object queries, ie detection slot. This is the maximal number of objects
                         DETR can detect in a single image. For COCO, we recommend 100 queries.
            aux_loss: True if auxiliary decoding losses (loss at each decoder layer) are to be used.
        """
        super().__init__()
        self.num_roles = num_roles
        self.transformer = transformer
        hidden_dim = transformer.d_model
        self.class_embed = nn.Linear(hidden_dim, num_classes)
        self.bbox_embed = MLP(hidden_dim, hidden_dim, 4, 3)
        self.role_embed = nn.Embedding(num_roles, hidden_dim)
        self.input_proj = nn.Conv2d(backbone.num_channels, hidden_dim, kernel_size=1)
        self.backbone = backbone
        self.aux_loss = aux_loss

        self.avg_pool = nn.AvgPool2d(22)
        self.verb_classifier = nn.Linear(hidden_dim, 504)

    def forward(self, samples: NestedTensor, targets):
        """ The forward expects a NestedTensor, which consists of:
               - samples.tensor: batched images, of shape [batch_size x 3 x H x W]
               - samples.mask: a binary mask of shape [batch_size x H x W], containing 1 on padded pixels
               - verbs: batched gt verbs of sample images [batch_size x 1]
               - roles: bathced roles according to gt verbs of sample iamges [batch_size x (max role:6)]

            It returns a dict with the following elements:
               - "pred_logits": the classification logits (including no-object) for all queries.
                                Shape= [batch_size x num_roles x (num_classes + 1)]
               - "pred_boxes": The normalized boxes coordinates for all queries, represented as
                               (center_x, center_y, height, width). These values are normalized in [0, 1],
                               relative to the size of each individual image (disregarding possible padding).
                               See PostProcess for information on how to retrieve the unnormalized bounding box.
               - "aux_outputs": Optional, only returned when auxilary losses are activated. It is a list of
                                dictionnaries containing the two above keys for each decoder layer.
        """
       
        if isinstance(samples, (list, torch.Tensor)):
            samples = nested_tensor_from_tensor_list(samples)
        features, pos = self.backbone(samples)

        src, mask = features[-1].decompose()
        assert mask is not None
        
        batch_hs = []
        batch_memory = []

        for i in range(src.shape[0]): #batchsize
            selected_query_embed = self.role_embed.weight[targets[i]['roles']]
            sliced_hs, sliced_memory = self.transformer(self.input_proj(src[i:i+1]), mask[i:i+1], selected_query_embed, pos[-1][i:i+1]) # hs : num_layer x 1 x num_queries x hidden_dim
            padded_hs = F.pad(sliced_hs, (0,0,0,6-len(selected_query_embed)), mode='constant', value=0)
            batch_hs.append(padded_hs)
            batch_memory.append(sliced_memory)    
        
        hs = torch.cat(batch_hs, dim=1)
        memory = torch.cat(batch_memory, dim=0) #bs * c * h * w       
        outputs_class = self.class_embed(hs)
        outputs_verb = self.avg_pool(memory).squeeze(dim=2).squeeze(dim=2)
        outputs_verb = self.verb_classifier(outputs_verb)
        outputs_coord = self.bbox_embed(hs).sigmoid()
        out = {'pred_logits': outputs_class[-1], 'pred_boxes': outputs_coord[-1], 'pred_verb': outputs_verb}
        if self.aux_loss:
            out['aux_outputs'] = self._set_aux_loss(outputs_class, outputs_coord)

        return out

    @torch.jit.unused
    def _set_aux_loss(self, outputs_class, outputs_coord):
        # this is a workaround to make torchscript happy, as torchscript
        # doesn't support dictionary with non-homogeneous values, such
        # as a dict having both a Tensor and a list.
        return [{'pred_logits': a, 'pred_boxes': b}
                for a, b in zip(outputs_class[:-1], outputs_coord[:-1])]


class SetCriterion(nn.Module):
    """ This class computes the loss for DETR.
    The process happens in two steps:
        1) we compute hungarian assignment between ground truth boxes and the outputs of the model
        2) we supervise each pair of matched ground-truth / prediction (supervise class and box)
    """

    def __init__(self, num_classes, matcher, weight_dict, eos_coef, losses):
        """ Create the criterion.
        Parameters:
            num_classes: number of object categories, omitting the special no-object category
            matcher: module able to compute a matching between targets and proposals
            weight_dict: dict containing as key the names of the losses and as values their relative weight.
            eos_coef: relative classification weight applied to the no-object category
            losses: list of all the losses to be applied. See get_loss for list of available losses.
        """
        super().__init__()
        self.num_classes = num_classes
        self.matcher = matcher
        self.weight_dict = weight_dict
        self.eos_coef = eos_coef
        self.losses = losses
        empty_weight = torch.ones(self.num_classes + 1)
        empty_weight[-1] = self.eos_coef
        self.register_buffer('empty_weight', empty_weight)

    def loss_labels(self, outputs, targets, indices, num_boxes, log=True):
        """Classification loss (NLL)
        targets dicts must contain the key "labels" containing a tensor of dim [nb_target_boxes]
        """
        assert 'pred_logits' in outputs
        src_logits = outputs['pred_logits']

        idx = self._get_src_permutation_idx(indices)
        target_classes_o = torch.cat([t["labels"][J] for t, (_, J) in zip(targets, indices)])
        target_classes = torch.full(src_logits.shape[:2], self.num_classes,
                                    dtype=torch.int64, device=src_logits.device)
        target_classes[idx] = target_classes_o

        loss_ce = F.cross_entropy(src_logits.transpose(1, 2), target_classes, self.empty_weight)
        losses = {'loss_ce': loss_ce}

        if log:
            # TODO this should probably be a separate loss, not hacked in this one here
            losses['class_error'] = 100 - accuracy(src_logits[idx], target_classes_o)[0]
        return losses

    @torch.no_grad()
    def loss_cardinality(self, outputs, targets, indices, num_boxes):
        """ Compute the cardinality error, ie the absolute error in the number of predicted non-empty boxes
        This is not really a loss, it is intended for logging purposes only. It doesn't propagate gradients
        """
        pred_logits = outputs['pred_logits']
        device = pred_logits.device
        tgt_lengths = torch.as_tensor([len(v["labels"]) for v in targets], device=device)
        # Count the number of predictions that are NOT "no-object" (which is the last class)
        card_pred = (pred_logits.argmax(-1) != pred_logits.shape[-1] - 1).sum(1)
        card_err = F.l1_loss(card_pred.float(), tgt_lengths.float())
        losses = {'cardinality_error': card_err}
        return losses

    def loss_boxes(self, outputs, targets, indices, num_boxes):
        """Compute the losses related to the bounding boxes, the L1 regression loss and the GIoU loss
           targets dicts must contain the key "boxes" containing a tensor of dim [nb_target_boxes, 4]
           The target boxes are expected in format (center_x, center_y, w, h), normalized by the image size.
        """
        assert 'pred_boxes' in outputs
        idx = self._get_src_permutation_idx(indices)
        src_boxes = outputs['pred_boxes'][idx]
        target_boxes = torch.cat([t['boxes'][i] for t, (_, i) in zip(targets, indices)], dim=0)

        loss_bbox = F.l1_loss(src_boxes, target_boxes, reduction='none')

        losses = {}
        losses['loss_bbox'] = loss_bbox.sum() / num_boxes

        loss_giou = 1 - torch.diag(box_ops.generalized_box_iou(
            box_ops.box_cxcywh_to_xyxy(src_boxes),
            box_ops.box_cxcywh_to_xyxy(target_boxes)))
        losses['loss_giou'] = loss_giou.sum() / num_boxes
        return losses

    def loss_masks(self, outputs, targets, indices, num_boxes):
        """Compute the losses related to the masks: the focal loss and the dice loss.
           targets dicts must contain the key "masks" containing a tensor of dim [nb_target_boxes, h, w]
        """
        assert "pred_masks" in outputs

        src_idx = self._get_src_permutation_idx(indices)
        tgt_idx = self._get_tgt_permutation_idx(indices)
        src_masks = outputs["pred_masks"]
        src_masks = src_masks[src_idx]
        masks = [t["masks"] for t in targets]
        # TODO use valid to mask invalid areas due to padding in loss
        target_masks, valid = nested_tensor_from_tensor_list(masks).decompose()
        target_masks = target_masks.to(src_masks)
        target_masks = target_masks[tgt_idx]

        # upsample predictions to the target size
        src_masks = interpolate(src_masks[:, None], size=target_masks.shape[-2:],
                                mode="bilinear", align_corners=False)
        src_masks = src_masks[:, 0].flatten(1)

        target_masks = target_masks.flatten(1)
        target_masks = target_masks.view(src_masks.shape)
        losses = {
            "loss_mask": sigmoid_focal_loss(src_masks, target_masks, num_boxes),
            "loss_dice": dice_loss(src_masks, target_masks, num_boxes),
        }
        return losses

    def _get_src_permutation_idx(self, indices):
        # permute predictions following indices
        batch_idx = torch.cat([torch.full_like(src, i) for i, (src, _) in enumerate(indices)])
        src_idx = torch.cat([src for (src, _) in indices])
        return batch_idx, src_idx

    def _get_tgt_permutation_idx(self, indices):
        # permute targets following indices
        batch_idx = torch.cat([torch.full_like(tgt, i) for i, (_, tgt) in enumerate(indices)])
        tgt_idx = torch.cat([tgt for (_, tgt) in indices])
        return batch_idx, tgt_idx

    def get_loss(self, loss, outputs, targets, indices, num_boxes, **kwargs):
        loss_map = {
            'labels': self.loss_labels,
            'cardinality': self.loss_cardinality,
            'boxes': self.loss_boxes,
            'masks': self.loss_masks
        }
        assert loss in loss_map, f'do you really want to compute {loss} loss?'
        return loss_map[loss](outputs, targets, indices, num_boxes, **kwargs)

    def forward(self, outputs, targets):
        """ This performs the loss computation.
        Parameters:
             outputs: dict of tensors, see the output specification of the model for the format
             targets: list of dicts, such that len(targets) == batch_size.
                      The expected keys in each dict depends on the losses applied, see each loss' doc
        """
        outputs_without_aux = {k: v for k, v in outputs.items() if k != 'aux_outputs'}

        # Retrieve the matching between the outputs of the last layer and the targets
        indices = self.matcher(outputs_without_aux, targets)

        # Compute the average number of target boxes accross all nodes, for normalization purposes
        num_boxes = sum(len(t["labels"]) for t in targets)
        num_boxes = torch.as_tensor([num_boxes], dtype=torch.float, device=next(iter(outputs.values())).device)
        if is_dist_avail_and_initialized():
            torch.distributed.all_reduce(num_boxes)
        num_boxes = torch.clamp(num_boxes / get_world_size(), min=1).item()

        # Compute all the requested losses
        losses = {}
        for loss in self.losses:
            losses.update(self.get_loss(loss, outputs, targets, indices, num_boxes))

        # In case of auxiliary losses, we repeat this process with the output of each intermediate layer.
        if 'aux_outputs' in outputs:
            for i, aux_outputs in enumerate(outputs['aux_outputs']):
                indices = self.matcher(aux_outputs, targets)
                for loss in self.losses:
                    if loss == 'masks':
                        # Intermediate masks losses are too costly to compute, we ignore them.
                        continue
                    kwargs = {}
                    if loss == 'labels':
                        # Logging is enabled only for the last layer
                        kwargs = {'log': False}
                    l_dict = self.get_loss(loss, aux_outputs, targets, indices, num_boxes, **kwargs)
                    l_dict = {k + f'_{i}': v for k, v in l_dict.items()}
                    losses.update(l_dict)

        return losses


class LabelSmoothing(nn.Module):
    """
    NLL loss with label smoothing.
    """

    def __init__(self, smoothing=0.0):
        """
        Constructor for the LabelSmoothing module.
        :param smoothing: label smoothing factor
        """
        super(LabelSmoothing, self).__init__()
        self.confidence = 1.0 - smoothing
        self.smoothing = smoothing

    def forward(self, x, target):

        logprobs = torch.nn.functional.log_softmax(x, dim=-1)
        nll_loss = -logprobs.gather(dim=-1, index=target.unsqueeze(1))
        nll_loss = nll_loss.squeeze(1)
        smooth_loss = -logprobs.mean(dim=-1)
        loss = self.confidence * nll_loss + self.smoothing * smooth_loss
        return loss.mean()


class SWiGCriterion(nn.Module):
    """ This class computes the loss for DETR with SWiG dataset.
    """

    def __init__(self, num_classes, weight_dict):
        """ Create the criterion.
        """
        super().__init__()
        self.num_classes = num_classes
        self.weight_dict = weight_dict
        self.loss_function = LabelSmoothing(0.2)
        self.loss_function_for_verb = LabelSmoothing(0.2)

    def forward(self, outputs, targets):
        """ This performs the loss computation.
        Parameters:
             outputs: dict of tensors, see the output specification of the model for the format
             targets: list of dicts, such that len(targets) == batch_size.
                      The expected keys in each dict depends on the losses applied, see each loss' doc
        """
        assert 'pred_logits' in outputs
        batch_noun_loss = []
        batch_noun_acc = []
        verb_pred_logits = outputs['pred_verb']

        for b, (p, t) in enumerate(zip(outputs['pred_logits'], targets)):
            num_roles = len(t['roles'])
            role_noun_loss = []
            for n in range(3):
<<<<<<< HEAD
                role_noun_loss.append(self.loss_function(p[:num_roles], t['labels'][:num_roles, n].long().cuda()))
            batch_noun_loss.append(sum(role_noun_loss)/3)
            batch_noun_acc += accuracy_swig(p[:num_roles], t['labels'][:num_roles].long().cuda())
        noun_loss = torch.stack(batch_noun_loss).mean()
        noun_acc = torch.stack(batch_noun_acc).mean()

        gt_verbs = torch.stack([t['verbs'] for t in targets])
        verb_loss = self.loss_function_for_verb(verb_pred_logits, gt_verbs)
        verb_acc = accuracy(verb_pred_logits, gt_verbs)[0]
        
        return {'loss_vce': verb_loss, 'loss_nce': noun_loss, 'verb_acc': verb_acc, 'noun_acc': noun_acc, 'class_error': torch.tensor(0.).cuda(), 'loss_bbox': outputs['pred_boxes'].sum() * 0}
=======
                role_noun_loss.append(self.loss_function(
                    outputs['pred_logits'][b, t['roles']], t['labels'][:len(t['roles']), n].long().cuda()))
            batch_noun_loss.append(sum(role_noun_loss))
            batch_noun_acc += accuracy_swig(outputs['pred_logits'][b, t['roles']],
                                            t['labels'][:len(t['roles'])].long().cuda())
        noun_loss = torch.stack(batch_noun_loss).mean()
        noun_acc = torch.stack(batch_noun_acc).mean()

        return {'loss_ce': noun_loss, 'noun_acc': noun_acc, 'class_error': torch.tensor(0).cuda(), 'loss_bbox': outputs['pred_boxes'].sum() * 0}
>>>>>>> 956e6bb7


class PostProcess(nn.Module):
    """ This module converts the model's output into the format expected by the coco api"""
    @torch.no_grad()
    def forward(self, outputs, target_sizes):
        """ Perform the computation
        Parameters:
            outputs: raw outputs of the model
            target_sizes: tensor of dimension [batch_size x 2] containing the size of each images of the batch
                          For evaluation, this must be the original image size (before any data augmentation)
                          For visualization, this should be the image size after data augment, but before padding
        """
        out_logits, out_bbox = outputs['pred_logits'], outputs['pred_boxes']

        assert len(out_logits) == len(target_sizes)
        assert target_sizes.shape[1] == 2

        prob = F.softmax(out_logits, -1)
        scores, labels = prob[..., :-1].max(-1)

        # convert to [x0, y0, x1, y1] format
        boxes = box_ops.box_cxcywh_to_xyxy(out_bbox)
        # and from relative [0, 1] to absolute [0, height] coordinates
        img_h, img_w = target_sizes.unbind(1)
        scale_fct = torch.stack([img_w, img_h, img_w, img_h], dim=1)
        boxes = boxes * scale_fct[:, None, :]

        results = [{'scores': s, 'labels': l, 'boxes': b} for s, l, b in zip(scores, labels, boxes)]

        return results


class MLP(nn.Module):
    """ Very simple multi-layer perceptron (also called FFN)"""

    def __init__(self, input_dim, hidden_dim, output_dim, num_layers):
        super().__init__()
        self.num_layers = num_layers
        h = [hidden_dim] * (num_layers - 1)
        self.layers = nn.ModuleList(nn.Linear(n, k) for n, k in zip([input_dim] + h, h + [output_dim]))

    def forward(self, x):
        for i, layer in enumerate(self.layers):
            x = F.relu(layer(x)) if i < self.num_layers - 1 else layer(x)
        return x


def build(args):
    # the `num_classes` naming here is somewhat misleading.
    # it indeed corresponds to `max_obj_id + 1`, where max_obj_id
    # is the maximum id for a class in your dataset. For example,
    # COCO has a max_obj_id of 90, so we pass `num_classes` to be 91.
    # As another example, for a dataset that has a single class with id 1,
    # you should pass `num_classes` to be 2 (max_obj_id + 1).
    # For more details on this, check the following discussion
    # https://github.com/facebookresearch/detr/issues/108#issuecomment-650269223
    num_classes = 20 if args.dataset_file != 'coco' else 91
    if args.dataset_file == "coco_panoptic":
        # for panoptic, we just add a num_classes that is large enough to hold
        # max_obj_id + 1, but the exact value doesn't really matter
        num_classes = 250
    elif args.dataset_file == "swig" or args.dataset_file == "imsitu":
        num_classes = args.num_classes
<<<<<<< HEAD
        assert args.num_roles == 190  # 190 or 504+190
=======
>>>>>>> 956e6bb7
    device = torch.device(args.device)

    backbone = build_backbone(args)

    transformer = build_transformer(args)

    model = DETR(
        backbone,
        transformer,
        num_classes=num_classes,
        num_roles=args.num_roles,
        aux_loss=args.aux_loss,
    )
    if args.masks:
        model = DETRsegm(model, freeze_detr=(args.frozen_weights is not None))
    weight_dict = {'loss_nce': 1, 'loss_bbox': args.bbox_loss_coef}
    weight_dict['loss_vce'] = args.loss_ratio
    weight_dict['loss_giou'] = args.giou_loss_coef
    if args.masks:
        weight_dict["loss_mask"] = args.mask_loss_coef
        weight_dict["loss_dice"] = args.dice_loss_coef
    # TODO this is a hack
    if args.aux_loss:
        aux_weight_dict = {}
        for i in range(args.dec_layers - 1):
            aux_weight_dict.update({k + f'_{i}': v for k, v in weight_dict.items()})
        weight_dict.update(aux_weight_dict)

    losses = ['labels', 'boxes', 'cardinality']
    if args.masks:
        losses += ["masks"]
    if args.dataset_file != "swig" and args.dataset_file != "imsitu":
        matcher = build_matcher(args)
        criterion = SetCriterion(num_classes, matcher=matcher, weight_dict=weight_dict,
                                 eos_coef=args.eos_coef, losses=losses)
        criterion.to(device)
    else:
        criterion = SWiGCriterion(num_classes, weight_dict=weight_dict)
    postprocessors = {'bbox': PostProcess()}
    if args.masks:
        postprocessors['segm'] = PostProcessSegm()
        if args.dataset_file == "coco_panoptic":
            is_thing_map = {i: i <= 90 for i in range(201)}
            postprocessors["panoptic"] = PostProcessPanoptic(is_thing_map, threshold=0.85)

    return model, criterion, postprocessors<|MERGE_RESOLUTION|>--- conflicted
+++ resolved
@@ -20,12 +20,7 @@
 
 class DETR(nn.Module):
     """ This is the DETR module that performs object detection """
-<<<<<<< HEAD
     def __init__(self, backbone, transformer, num_classes, num_roles, aux_loss=False):
-=======
-
-    def __init__(self, backbone, transformer, num_classes, num_queries, aux_loss=False):
->>>>>>> 956e6bb7
         """ Initializes the model.
         Parameters:
             backbone: torch module of the backbone to be used. See backbone.py
@@ -46,7 +41,7 @@
         self.backbone = backbone
         self.aux_loss = aux_loss
 
-        self.avg_pool = nn.AvgPool2d(22)
+        self.avg_pool = nn.AvgPool2d(7)
         self.verb_classifier = nn.Linear(hidden_dim, 504)
 
     def forward(self, samples: NestedTensor, targets):
@@ -73,19 +68,9 @@
 
         src, mask = features[-1].decompose()
         assert mask is not None
-        
-        batch_hs = []
-        batch_memory = []
-
-        for i in range(src.shape[0]): #batchsize
-            selected_query_embed = self.role_embed.weight[targets[i]['roles']]
-            sliced_hs, sliced_memory = self.transformer(self.input_proj(src[i:i+1]), mask[i:i+1], selected_query_embed, pos[-1][i:i+1]) # hs : num_layer x 1 x num_queries x hidden_dim
-            padded_hs = F.pad(sliced_hs, (0,0,0,6-len(selected_query_embed)), mode='constant', value=0)
-            batch_hs.append(padded_hs)
-            batch_memory.append(sliced_memory)    
-        
-        hs = torch.cat(batch_hs, dim=1)
-        memory = torch.cat(batch_memory, dim=0) #bs * c * h * w       
+
+        hs, memory = self.transformer(self.input_proj(src), mask, self.role_embed.weight, pos[-1])
+
         outputs_class = self.class_embed(hs)
         outputs_verb = self.avg_pool(memory).squeeze(dim=2).squeeze(dim=2)
         outputs_verb = self.verb_classifier(outputs_verb)
@@ -331,13 +316,13 @@
         verb_pred_logits = outputs['pred_verb']
 
         for b, (p, t) in enumerate(zip(outputs['pred_logits'], targets)):
-            num_roles = len(t['roles'])
+            roles = t['roles']
             role_noun_loss = []
             for n in range(3):
-<<<<<<< HEAD
-                role_noun_loss.append(self.loss_function(p[:num_roles], t['labels'][:num_roles, n].long().cuda()))
-            batch_noun_loss.append(sum(role_noun_loss)/3)
-            batch_noun_acc += accuracy_swig(p[:num_roles], t['labels'][:num_roles].long().cuda())
+                role_noun_loss.append(self.loss_function(
+                    p[roles], t['labels'][:len(roles), n].long().cuda()))
+            batch_noun_loss.append(sum(role_noun_loss))
+            batch_noun_acc += accuracy_swig(p[roles], t['labels'][:len(roles)].long().cuda())
         noun_loss = torch.stack(batch_noun_loss).mean()
         noun_acc = torch.stack(batch_noun_acc).mean()
 
@@ -345,18 +330,8 @@
         verb_loss = self.loss_function_for_verb(verb_pred_logits, gt_verbs)
         verb_acc = accuracy(verb_pred_logits, gt_verbs)[0]
         
-        return {'loss_vce': verb_loss, 'loss_nce': noun_loss, 'verb_acc': verb_acc, 'noun_acc': noun_acc, 'class_error': torch.tensor(0.).cuda(), 'loss_bbox': outputs['pred_boxes'].sum() * 0}
-=======
-                role_noun_loss.append(self.loss_function(
-                    outputs['pred_logits'][b, t['roles']], t['labels'][:len(t['roles']), n].long().cuda()))
-            batch_noun_loss.append(sum(role_noun_loss))
-            batch_noun_acc += accuracy_swig(outputs['pred_logits'][b, t['roles']],
-                                            t['labels'][:len(t['roles'])].long().cuda())
-        noun_loss = torch.stack(batch_noun_loss).mean()
-        noun_acc = torch.stack(batch_noun_acc).mean()
-
-        return {'loss_ce': noun_loss, 'noun_acc': noun_acc, 'class_error': torch.tensor(0).cuda(), 'loss_bbox': outputs['pred_boxes'].sum() * 0}
->>>>>>> 956e6bb7
+        return {'loss_vce': verb_loss, 'loss_nce': noun_loss, 'verb_acc': verb_acc, 'noun_acc': noun_acc,
+                'class_error': torch.tensor(0.).cuda(), 'loss_bbox': outputs['pred_boxes'].sum() * 0}
 
 
 class PostProcess(nn.Module):
@@ -421,10 +396,6 @@
         num_classes = 250
     elif args.dataset_file == "swig" or args.dataset_file == "imsitu":
         num_classes = args.num_classes
-<<<<<<< HEAD
-        assert args.num_roles == 190  # 190 or 504+190
-=======
->>>>>>> 956e6bb7
     device = torch.device(args.device)
 
     backbone = build_backbone(args)
