# Copyright (c) Facebook, Inc. and its affiliates. All Rights Reserved
"""
DETR model and criterion classes.
"""
import torch
import torch.nn.functional as F
from torch import nn

from util import box_ops
from util.misc import (NestedTensor, nested_tensor_from_tensor_list,
                       accuracy, accuracy_swig, get_world_size, interpolate,
                       is_dist_avail_and_initialized)

from .backbone import build_backbone
from .matcher import build_matcher
from .segmentation import (DETRsegm, PostProcessPanoptic, PostProcessSegm,
                           dice_loss, sigmoid_focal_loss)
from .transformer import build_transformer


class DETR(nn.Module):
    """ This is the DETR module that performs object detection """
<<<<<<< HEAD
    def __init__(self, backbone, transformer, num_classes, num_roles, aux_loss=False):
=======

    def __init__(self, backbone, transformer, num_classes, num_queries, aux_loss=False):
>>>>>>> e6044219
        """ Initializes the model.
        Parameters:
            backbone: torch module of the backbone to be used. See backbone.py
            transformer: torch module of the transformer architecture. See transformer.py
            num_classes: number of object classes
            num_roles: number of object queries, ie detection slot. This is the maximal number of objects
                         DETR can detect in a single image. For COCO, we recommend 100 queries.
            aux_loss: True if auxiliary decoding losses (loss at each decoder layer) are to be used.
        """
        super().__init__()
        self.num_roles = num_roles
        self.transformer = transformer
        hidden_dim = transformer.d_model
        self.class_embed = nn.Linear(hidden_dim, num_classes)
        self.bbox_embed = MLP(hidden_dim, hidden_dim, 4, 3)
        self.role_embed = nn.Embedding(num_roles, hidden_dim)
        self.input_proj = nn.Conv2d(backbone.num_channels, hidden_dim, kernel_size=1)
        self.backbone = backbone
        self.aux_loss = aux_loss

    def forward(self, samples: NestedTensor, targets):
        """ The forward expects a NestedTensor, which consists of:
               - samples.tensor: batched images, of shape [batch_size x 3 x H x W]
               - samples.mask: a binary mask of shape [batch_size x H x W], containing 1 on padded pixels
               - verbs: batched gt verbs of sample images [batch_size x 1]
               - roles: bathced roles according to gt verbs of sample iamges [batch_size x (max role:6)]

            It returns a dict with the following elements:
               - "pred_logits": the classification logits (including no-object) for all queries.
                                Shape= [batch_size x num_roles x (num_classes + 1)]
               - "pred_boxes": The normalized boxes coordinates for all queries, represented as
                               (center_x, center_y, height, width). These values are normalized in [0, 1],
                               relative to the size of each individual image (disregarding possible padding).
                               See PostProcess for information on how to retrieve the unnormalized bounding box.
               - "aux_outputs": Optional, only returned when auxilary losses are activated. It is a list of
                                dictionnaries containing the two above keys for each decoder layer.
        """
       
        if isinstance(samples, (list, torch.Tensor)):
            samples = nested_tensor_from_tensor_list(samples)
        features, pos = self.backbone(samples)

        src, mask = features[-1].decompose()
        assert mask is not None
        
        batch_hs = []
        for i in range(src.shape[0]): #batchsize
            selected_query_embed = self.role_embed.weight[targets[i]['roles']]
            sliced_hs = self.transformer(self.input_proj(src[i:i+1]), mask[i:i+1], selected_query_embed, pos[-1][i:i+1])[0] # hs : num_layer x 1 x num_queries x hidden_dim
            padded_hs = F.pad(sliced_hs, (0,0,0,6-len(selected_query_embed)), mode='constant', value=0)
            batch_hs.append(padded_hs)
        hs = torch.cat(batch_hs, dim=1)

        outputs_class = self.class_embed(hs)
        outputs_coord = self.bbox_embed(hs).sigmoid()
        out = {'pred_logits': outputs_class[-1], 'pred_boxes': outputs_coord[-1]}
        if self.aux_loss:
            out['aux_outputs'] = self._set_aux_loss(outputs_class, outputs_coord)

        return out

    @torch.jit.unused
    def _set_aux_loss(self, outputs_class, outputs_coord):
        # this is a workaround to make torchscript happy, as torchscript
        # doesn't support dictionary with non-homogeneous values, such
        # as a dict having both a Tensor and a list.
        return [{'pred_logits': a, 'pred_boxes': b}
                for a, b in zip(outputs_class[:-1], outputs_coord[:-1])]


class SetCriterion(nn.Module):
    """ This class computes the loss for DETR.
    The process happens in two steps:
        1) we compute hungarian assignment between ground truth boxes and the outputs of the model
        2) we supervise each pair of matched ground-truth / prediction (supervise class and box)
    """

    def __init__(self, num_classes, matcher, weight_dict, eos_coef, losses):
        """ Create the criterion.
        Parameters:
            num_classes: number of object categories, omitting the special no-object category
            matcher: module able to compute a matching between targets and proposals
            weight_dict: dict containing as key the names of the losses and as values their relative weight.
            eos_coef: relative classification weight applied to the no-object category
            losses: list of all the losses to be applied. See get_loss for list of available losses.
        """
        super().__init__()
        self.num_classes = num_classes
        self.matcher = matcher
        self.weight_dict = weight_dict
        self.eos_coef = eos_coef
        self.losses = losses
        empty_weight = torch.ones(self.num_classes + 1)
        empty_weight[-1] = self.eos_coef
        self.register_buffer('empty_weight', empty_weight)

    def loss_labels(self, outputs, targets, indices, num_boxes, log=True):
        """Classification loss (NLL)
        targets dicts must contain the key "labels" containing a tensor of dim [nb_target_boxes]
        """
        assert 'pred_logits' in outputs
        src_logits = outputs['pred_logits']

        idx = self._get_src_permutation_idx(indices)
        target_classes_o = torch.cat([t["labels"][J] for t, (_, J) in zip(targets, indices)])
        target_classes = torch.full(src_logits.shape[:2], self.num_classes,
                                    dtype=torch.int64, device=src_logits.device)
        target_classes[idx] = target_classes_o

        loss_ce = F.cross_entropy(src_logits.transpose(1, 2), target_classes, self.empty_weight)
        losses = {'loss_ce': loss_ce}

        if log:
            # TODO this should probably be a separate loss, not hacked in this one here
            losses['class_error'] = 100 - accuracy(src_logits[idx], target_classes_o)[0]
        return losses

    @torch.no_grad()
    def loss_cardinality(self, outputs, targets, indices, num_boxes):
        """ Compute the cardinality error, ie the absolute error in the number of predicted non-empty boxes
        This is not really a loss, it is intended for logging purposes only. It doesn't propagate gradients
        """
        pred_logits = outputs['pred_logits']
        device = pred_logits.device
        tgt_lengths = torch.as_tensor([len(v["labels"]) for v in targets], device=device)
        # Count the number of predictions that are NOT "no-object" (which is the last class)
        card_pred = (pred_logits.argmax(-1) != pred_logits.shape[-1] - 1).sum(1)
        card_err = F.l1_loss(card_pred.float(), tgt_lengths.float())
        losses = {'cardinality_error': card_err}
        return losses

    def loss_boxes(self, outputs, targets, indices, num_boxes):
        """Compute the losses related to the bounding boxes, the L1 regression loss and the GIoU loss
           targets dicts must contain the key "boxes" containing a tensor of dim [nb_target_boxes, 4]
           The target boxes are expected in format (center_x, center_y, w, h), normalized by the image size.
        """
        assert 'pred_boxes' in outputs
        idx = self._get_src_permutation_idx(indices)
        src_boxes = outputs['pred_boxes'][idx]
        target_boxes = torch.cat([t['boxes'][i] for t, (_, i) in zip(targets, indices)], dim=0)

        loss_bbox = F.l1_loss(src_boxes, target_boxes, reduction='none')

        losses = {}
        losses['loss_bbox'] = loss_bbox.sum() / num_boxes

        loss_giou = 1 - torch.diag(box_ops.generalized_box_iou(
            box_ops.box_cxcywh_to_xyxy(src_boxes),
            box_ops.box_cxcywh_to_xyxy(target_boxes)))
        losses['loss_giou'] = loss_giou.sum() / num_boxes
        return losses

    def loss_masks(self, outputs, targets, indices, num_boxes):
        """Compute the losses related to the masks: the focal loss and the dice loss.
           targets dicts must contain the key "masks" containing a tensor of dim [nb_target_boxes, h, w]
        """
        assert "pred_masks" in outputs

        src_idx = self._get_src_permutation_idx(indices)
        tgt_idx = self._get_tgt_permutation_idx(indices)
        src_masks = outputs["pred_masks"]
        src_masks = src_masks[src_idx]
        masks = [t["masks"] for t in targets]
        # TODO use valid to mask invalid areas due to padding in loss
        target_masks, valid = nested_tensor_from_tensor_list(masks).decompose()
        target_masks = target_masks.to(src_masks)
        target_masks = target_masks[tgt_idx]

        # upsample predictions to the target size
        src_masks = interpolate(src_masks[:, None], size=target_masks.shape[-2:],
                                mode="bilinear", align_corners=False)
        src_masks = src_masks[:, 0].flatten(1)

        target_masks = target_masks.flatten(1)
        target_masks = target_masks.view(src_masks.shape)
        losses = {
            "loss_mask": sigmoid_focal_loss(src_masks, target_masks, num_boxes),
            "loss_dice": dice_loss(src_masks, target_masks, num_boxes),
        }
        return losses

    def _get_src_permutation_idx(self, indices):
        # permute predictions following indices
        batch_idx = torch.cat([torch.full_like(src, i) for i, (src, _) in enumerate(indices)])
        src_idx = torch.cat([src for (src, _) in indices])
        return batch_idx, src_idx

    def _get_tgt_permutation_idx(self, indices):
        # permute targets following indices
        batch_idx = torch.cat([torch.full_like(tgt, i) for i, (_, tgt) in enumerate(indices)])
        tgt_idx = torch.cat([tgt for (_, tgt) in indices])
        return batch_idx, tgt_idx

    def get_loss(self, loss, outputs, targets, indices, num_boxes, **kwargs):
        loss_map = {
            'labels': self.loss_labels,
            'cardinality': self.loss_cardinality,
            'boxes': self.loss_boxes,
            'masks': self.loss_masks
        }
        assert loss in loss_map, f'do you really want to compute {loss} loss?'
        return loss_map[loss](outputs, targets, indices, num_boxes, **kwargs)

    def forward(self, outputs, targets):
        """ This performs the loss computation.
        Parameters:
             outputs: dict of tensors, see the output specification of the model for the format
             targets: list of dicts, such that len(targets) == batch_size.
                      The expected keys in each dict depends on the losses applied, see each loss' doc
        """
        outputs_without_aux = {k: v for k, v in outputs.items() if k != 'aux_outputs'}

        # Retrieve the matching between the outputs of the last layer and the targets
        indices = self.matcher(outputs_without_aux, targets)

        # Compute the average number of target boxes accross all nodes, for normalization purposes
        num_boxes = sum(len(t["labels"]) for t in targets)
        num_boxes = torch.as_tensor([num_boxes], dtype=torch.float, device=next(iter(outputs.values())).device)
        if is_dist_avail_and_initialized():
            torch.distributed.all_reduce(num_boxes)
        num_boxes = torch.clamp(num_boxes / get_world_size(), min=1).item()

        # Compute all the requested losses
        losses = {}
        for loss in self.losses:
            losses.update(self.get_loss(loss, outputs, targets, indices, num_boxes))

        # In case of auxiliary losses, we repeat this process with the output of each intermediate layer.
        if 'aux_outputs' in outputs:
            for i, aux_outputs in enumerate(outputs['aux_outputs']):
                indices = self.matcher(aux_outputs, targets)
                for loss in self.losses:
                    if loss == 'masks':
                        # Intermediate masks losses are too costly to compute, we ignore them.
                        continue
                    kwargs = {}
                    if loss == 'labels':
                        # Logging is enabled only for the last layer
                        kwargs = {'log': False}
                    l_dict = self.get_loss(loss, aux_outputs, targets, indices, num_boxes, **kwargs)
                    l_dict = {k + f'_{i}': v for k, v in l_dict.items()}
                    losses.update(l_dict)

        return losses


class LabelSmoothing(nn.Module):
    """
    NLL loss with label smoothing.
    """

    def __init__(self, smoothing=0.0):
        """
        Constructor for the LabelSmoothing module.
        :param smoothing: label smoothing factor
        """
        super(LabelSmoothing, self).__init__()
        self.confidence = 1.0 - smoothing
        self.smoothing = smoothing

    def forward(self, x, target):

        logprobs = torch.nn.functional.log_softmax(x, dim=-1)
        nll_loss = -logprobs.gather(dim=-1, index=target.unsqueeze(1))
        nll_loss = nll_loss.squeeze(1)
        smooth_loss = -logprobs.mean(dim=-1)
        loss = self.confidence * nll_loss + self.smoothing * smooth_loss
        return loss.mean()


class SWiGCriterion(nn.Module):
    """ This class computes the loss for DETR with SWiG dataset.
    """

    def __init__(self, num_classes, weight_dict):
        """ Create the criterion.
        """
        super().__init__()
        self.num_classes = num_classes
        self.weight_dict = weight_dict
        self.loss_function = LabelSmoothing(0.2)

    def forward(self, outputs, targets):
        """ This performs the loss computation.
        Parameters:
             outputs: dict of tensors, see the output specification of the model for the format
             targets: list of dicts, such that len(targets) == batch_size.
                      The expected keys in each dict depends on the losses applied, see each loss' doc
        """
        assert 'pred_logits' in outputs
        batch_noun_loss = []
        batch_noun_acc = []
        for b, (p, t) in enumerate(zip(outputs['pred_logits'], targets)):
            num_roles = len(t['roles'])
            role_noun_loss = []
            for n in range(3):
<<<<<<< HEAD
                role_noun_loss.append(self.loss_function(p[:num_roles], t['labels'][:num_roles, n].long().cuda()))
            batch_noun_loss.append(sum(role_noun_loss))
            batch_noun_acc += accuracy_swig(p[:num_roles], t['labels'][:num_roles].long().cuda())
        noun_loss = torch.stack(batch_noun_loss).sum()
        acc = torch.stack(batch_noun_acc).mean()
        
        return {'loss_ce': noun_loss, 'class_error': 100 - acc, 'loss_bbox': outputs['pred_boxes'].sum()*0}
=======
                role_noun_loss.append(self.loss_function(
                    outputs['pred_logits'][b, t['roles']], t['labels'][:len(t['roles']), n].long().cuda()))
            batch_noun_loss.append(sum(role_noun_loss))
            batch_noun_acc += accuracy_swig(outputs['pred_logits'][b, t['roles']],
                                            t['labels'][:len(t['roles'])].long().cuda())
        noun_loss = torch.stack(batch_noun_loss).mean()
        noun_acc = torch.stack(batch_noun_acc).mean()

        return {'loss_ce': noun_loss, 'noun_acc': noun_acc, 'class_error': torch.tensor(0).cuda(), 'loss_bbox': outputs['pred_boxes'].sum() * 0}
>>>>>>> e6044219


class PostProcess(nn.Module):
    """ This module converts the model's output into the format expected by the coco api"""
    @torch.no_grad()
    def forward(self, outputs, target_sizes):
        """ Perform the computation
        Parameters:
            outputs: raw outputs of the model
            target_sizes: tensor of dimension [batch_size x 2] containing the size of each images of the batch
                          For evaluation, this must be the original image size (before any data augmentation)
                          For visualization, this should be the image size after data augment, but before padding
        """
        out_logits, out_bbox = outputs['pred_logits'], outputs['pred_boxes']

        assert len(out_logits) == len(target_sizes)
        assert target_sizes.shape[1] == 2

        prob = F.softmax(out_logits, -1)
        scores, labels = prob[..., :-1].max(-1)

        # convert to [x0, y0, x1, y1] format
        boxes = box_ops.box_cxcywh_to_xyxy(out_bbox)
        # and from relative [0, 1] to absolute [0, height] coordinates
        img_h, img_w = target_sizes.unbind(1)
        scale_fct = torch.stack([img_w, img_h, img_w, img_h], dim=1)
        boxes = boxes * scale_fct[:, None, :]

        results = [{'scores': s, 'labels': l, 'boxes': b} for s, l, b in zip(scores, labels, boxes)]

        return results


class MLP(nn.Module):
    """ Very simple multi-layer perceptron (also called FFN)"""

    def __init__(self, input_dim, hidden_dim, output_dim, num_layers):
        super().__init__()
        self.num_layers = num_layers
        h = [hidden_dim] * (num_layers - 1)
        self.layers = nn.ModuleList(nn.Linear(n, k) for n, k in zip([input_dim] + h, h + [output_dim]))

    def forward(self, x):
        for i, layer in enumerate(self.layers):
            x = F.relu(layer(x)) if i < self.num_layers - 1 else layer(x)
        return x


def build(args):
    # the `num_classes` naming here is somewhat misleading.
    # it indeed corresponds to `max_obj_id + 1`, where max_obj_id
    # is the maximum id for a class in your dataset. For example,
    # COCO has a max_obj_id of 90, so we pass `num_classes` to be 91.
    # As another example, for a dataset that has a single class with id 1,
    # you should pass `num_classes` to be 2 (max_obj_id + 1).
    # For more details on this, check the following discussion
    # https://github.com/facebookresearch/detr/issues/108#issuecomment-650269223
    num_classes = 20 if args.dataset_file != 'coco' else 91
    if args.dataset_file == "coco_panoptic":
        # for panoptic, we just add a num_classes that is large enough to hold
        # max_obj_id + 1, but the exact value doesn't really matter
        num_classes = 250
    elif args.dataset_file == "swig":
        num_classes = args.num_classes
        assert args.num_roles == 190  # 190 or 504+190
    device = torch.device(args.device)

    backbone = build_backbone(args)

    transformer = build_transformer(args)

    model = DETR(
        backbone,
        transformer,
        num_classes=num_classes,
        num_roles=args.num_roles,
        aux_loss=args.aux_loss,
    )
    if args.masks:
        model = DETRsegm(model, freeze_detr=(args.frozen_weights is not None))
    weight_dict = {'loss_ce': 1, 'loss_bbox': args.bbox_loss_coef}
    weight_dict['loss_giou'] = args.giou_loss_coef
    if args.masks:
        weight_dict["loss_mask"] = args.mask_loss_coef
        weight_dict["loss_dice"] = args.dice_loss_coef
    # TODO this is a hack
    if args.aux_loss:
        aux_weight_dict = {}
        for i in range(args.dec_layers - 1):
            aux_weight_dict.update({k + f'_{i}': v for k, v in weight_dict.items()})
        weight_dict.update(aux_weight_dict)

    losses = ['labels', 'boxes', 'cardinality']
    if args.masks:
        losses += ["masks"]
    if args.dataset_file != "swig":
        matcher = build_matcher(args)
        criterion = SetCriterion(num_classes, matcher=matcher, weight_dict=weight_dict,
                                 eos_coef=args.eos_coef, losses=losses)
        criterion.to(device)
    else:
        criterion = SWiGCriterion(num_classes, weight_dict=weight_dict)
    postprocessors = {'bbox': PostProcess()}
    if args.masks:
        postprocessors['segm'] = PostProcessSegm()
        if args.dataset_file == "coco_panoptic":
            is_thing_map = {i: i <= 90 for i in range(201)}
            postprocessors["panoptic"] = PostProcessPanoptic(is_thing_map, threshold=0.85)

    return model, criterion, postprocessors<|MERGE_RESOLUTION|>--- conflicted
+++ resolved
@@ -20,12 +20,7 @@
 
 class DETR(nn.Module):
     """ This is the DETR module that performs object detection """
-<<<<<<< HEAD
     def __init__(self, backbone, transformer, num_classes, num_roles, aux_loss=False):
-=======
-
-    def __init__(self, backbone, transformer, num_classes, num_queries, aux_loss=False):
->>>>>>> e6044219
         """ Initializes the model.
         Parameters:
             backbone: torch module of the backbone to be used. See backbone.py
@@ -322,25 +317,13 @@
             num_roles = len(t['roles'])
             role_noun_loss = []
             for n in range(3):
-<<<<<<< HEAD
                 role_noun_loss.append(self.loss_function(p[:num_roles], t['labels'][:num_roles, n].long().cuda()))
             batch_noun_loss.append(sum(role_noun_loss))
             batch_noun_acc += accuracy_swig(p[:num_roles], t['labels'][:num_roles].long().cuda())
-        noun_loss = torch.stack(batch_noun_loss).sum()
-        acc = torch.stack(batch_noun_acc).mean()
-        
-        return {'loss_ce': noun_loss, 'class_error': 100 - acc, 'loss_bbox': outputs['pred_boxes'].sum()*0}
-=======
-                role_noun_loss.append(self.loss_function(
-                    outputs['pred_logits'][b, t['roles']], t['labels'][:len(t['roles']), n].long().cuda()))
-            batch_noun_loss.append(sum(role_noun_loss))
-            batch_noun_acc += accuracy_swig(outputs['pred_logits'][b, t['roles']],
-                                            t['labels'][:len(t['roles'])].long().cuda())
         noun_loss = torch.stack(batch_noun_loss).mean()
         noun_acc = torch.stack(batch_noun_acc).mean()
 
-        return {'loss_ce': noun_loss, 'noun_acc': noun_acc, 'class_error': torch.tensor(0).cuda(), 'loss_bbox': outputs['pred_boxes'].sum() * 0}
->>>>>>> e6044219
+        return {'loss_ce': noun_loss, 'noun_acc': noun_acc, 'class_error': torch.tensor(0.).cuda(), 'loss_bbox': outputs['pred_boxes'].sum() * 0}
 
 
 class PostProcess(nn.Module):
