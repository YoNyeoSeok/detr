--- conflicted
+++ resolved
@@ -35,12 +35,8 @@
         self.num_verbs = num_verbs
         self.transformer = transformer
         hidden_dim = transformer.d_model
-<<<<<<< HEAD
-        self.class_embed = nn.Linear(hidden_dim, num_classes) 
+        self.class_embed = nn.Linear(hidden_dim, num_classes)
         self.verb_classification = nn.Linear(hidden_dim, 1)
-=======
-        self.class_embed = nn.Linear(hidden_dim, num_classes)
->>>>>>> 607e3398
         self.bbox_embed = MLP(hidden_dim, hidden_dim, 4, 3)
         self.query_embed = nn.Embedding(self.num_roles+self.num_verbs, hidden_dim) # 0~503 for verb, 504~693 for role 
         self.input_proj = nn.Conv2d(backbone.num_channels, hidden_dim, kernel_size=1)
