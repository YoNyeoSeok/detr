--- conflicted
+++ resolved
@@ -17,41 +17,32 @@
 
 class Transformer(nn.Module):
 
-<<<<<<< HEAD
     def __init__(self, num_channels, d_model=512, nhead=8, num_encoder_layers=6,
                  num_decoder_layers=6, dim_feedforward=2048, dropout=0.1,
-=======
-    def __init__(self, d_model=512, nhead=8, num_encoder_layers=6,
-                 num_decoder_layers=6, dim_feedforward=2048, decoder_attn_mask=None, dropout=0.1,
->>>>>>> 1df61a89
+                 encoder_attn_mask=None, decoder_attn_mask=None, 
                  activation="relu", normalize_before=False,
                  return_intermediate_dec=False):
         super().__init__()
 
         encoder_layer_v = TransformerEncoderLayer(d_model, nhead, dim_feedforward,
-                                                dropout, activation, normalize_before)
+                                                  dropout, activation, normalize_before)
         encoder_layer_r = TransformerEncoderLayer(d_model, nhead, dim_feedforward,
-                                                dropout, activation, normalize_before)
+                                                  dropout, activation, normalize_before)
         encoder_norm_v = nn.LayerNorm(d_model) if normalize_before else None
         encoder_norm_r = nn.LayerNorm(d_model) if normalize_before else None
         self.encoder_v = TransformerEncoder(encoder_layer_v, num_encoder_layers, encoder_norm_v)
         self.encoder_r = TransformerEncoder(encoder_layer_r, num_encoder_layers, encoder_norm_r)
 
         decoder_layer_v = TransformerDecoderLayer(d_model, nhead, dim_feedforward,
-                                                dropout, activation, normalize_before)
+                                                  dropout, activation, normalize_before)
         decoder_layer_r = TransformerDecoderLayer(d_model, nhead, dim_feedforward,
-                                                dropout, activation, normalize_before)
-<<<<<<< HEAD
+                                                  dropout, activation, normalize_before)
         decoder_norm_v = nn.LayerNorm(d_model)
         decoder_norm_r = nn.LayerNorm(d_model)
         self.decoder_v = TransformerDecoder(decoder_layer_v, num_decoder_layers, decoder_norm_v,
-                                          return_intermediate=return_intermediate_dec)
+                                            return_intermediate=return_intermediate_dec)
         self.decoder_r = TransformerDecoder(decoder_layer_r, num_decoder_layers, decoder_norm_r,
-=======
-        decoder_norm = nn.LayerNorm(d_model)
-        self.decoder = TransformerDecoder(decoder_layer, num_decoder_layers, decoder_attn_mask, decoder_norm,
->>>>>>> 1df61a89
-                                          return_intermediate=return_intermediate_dec)
+                                            return_intermediate=return_intermediate_dec)
 
         self._reset_parameters()
 
@@ -322,9 +313,9 @@
     return nn.ModuleList([copy.deepcopy(module) for i in range(N)])
 
 
-def build_transformer(num_channels, args):
+def build_transformer(args):
     return Transformer(
-        num_channels = num_channels,
+        num_channels = args.num_channels,
         d_model=args.hidden_dim,
         dropout=args.dropout,
         nhead=args.nheads,
